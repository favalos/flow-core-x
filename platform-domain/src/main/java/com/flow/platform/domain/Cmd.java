/*
 * Copyright 2017 flow.ci
 *
 * Licensed under the Apache License, Version 2.0 (the "License");
 * you may not use this file except in compliance with the License.
 * You may obtain a copy of the License at
 *
 *    http://www.apache.org/licenses/LICENSE-2.0
 *
 * Unless required by applicable law or agreed to in writing, software
 * distributed under the License is distributed on an "AS IS" BASIS,
 * WITHOUT WARRANTIES OR CONDITIONS OF ANY KIND, either express or implied.
 * See the License for the specific language governing permissions and
 * limitations under the License.
 */

package com.flow.platform.domain;

import com.google.common.collect.Sets;
import java.time.ZonedDateTime;
import java.util.ArrayList;
import java.util.List;
import java.util.Set;

/**
 * Command object to communicate between c/s
 * <p>
 *
 * @author gy@fir.im
 */
public class Cmd extends CmdBase {

    /**
     * Working status set
     */
    public static final Set<CmdStatus> WORKING_STATUS =
        Sets.newHashSet(CmdStatus.PENDING, CmdStatus.SENT, CmdStatus.RUNNING, CmdStatus.EXECUTED);

    /**
     * Finish status set
     */
    public static final Set<CmdStatus> FINISH_STATUS =
        Sets.newHashSet(CmdStatus.LOGGED, CmdStatus.EXCEPTION, CmdStatus.KILLED, CmdStatus.REJECTED,
            CmdStatus.TIMEOUT_KILL, CmdStatus.STOPPED);

    /**
     * The cmd type should handle in agent
     */
    public static final Set<CmdType> AGENT_CMD_TYPE =
        Sets.newHashSet(CmdType.RUN_SHELL, CmdType.SHUTDOWN, CmdType.KILL, CmdType.STOP);

    /**
     * Server generated command id
     */
    private String id;

    /**
     * Path for full log
     */
    private List<String> logPaths = new ArrayList<>(5);

    /**
     * Created date
     */
    private ZonedDateTime createdDate;

    /**
     * Updated date
     */
    private ZonedDateTime updatedDate;

<<<<<<< HEAD
    /**
     * finish time
     */
    private ZonedDateTime finishedDate;

    private CmdResult cmdResult;

=======
>>>>>>> 9ff352e7
    public Cmd() {
    }

    public Cmd(String zone, String agent, CmdType type, String cmd) {
        super(zone, agent, type, cmd);
    }

    public String getId() {
        return id;
    }

    public void setId(String id) {
        this.id = id;
    }

    /**
     * only level gt current level
     *
     * @param status target status
     * @return true if status updated
     */
    public boolean addStatus(CmdStatus status) {
        if (this.status == null) {
            this.status = status;
            return true;
        }

        if (this.status.getLevel() < status.getLevel()) {
            this.status = status;
            return true;
        }

        return false;
    }

    public List<String> getLogPaths() {
        return logPaths;
    }

    public void setLogPaths(List<String> logPaths) {
        this.logPaths = logPaths;
    }

    public ZonedDateTime getCreatedDate() {
        return createdDate;
    }

    public void setCreatedDate(ZonedDateTime createdDate) {
        this.createdDate = createdDate;
    }

    public ZonedDateTime getUpdatedDate() {
        return updatedDate;
    }

    public void setUpdatedDate(ZonedDateTime updatedDate) {
        this.updatedDate = updatedDate;
    }

    public Boolean isCurrent() {
        return WORKING_STATUS.contains(status);
    }

    public Boolean isAgentCmd() {
        return AGENT_CMD_TYPE.contains(type);
    }

    public CmdResult getCmdResult() {
        return cmdResult;
    }

    public void setCmdResult(CmdResult cmdResult) {
        this.cmdResult = cmdResult;
    }

    @Override
    public boolean equals(Object o) {
        if (this == o) {
            return true;
        }
        if (o == null || getClass() != o.getClass()) {
            return false;
        }
        if (!super.equals(o)) {
            return false;
        }

        Cmd cmd = (Cmd) o;

        return id != null ? id.equals(cmd.id) : cmd.id == null;
    }

    @Override
    public int hashCode() {
        int result = super.hashCode();
        result = 31 * result + (id != null ? id.hashCode() : 0);
        return result;
    }

    @Override
    public String toString() {
        return "Cmd{" +
            "id='" + id + '\'' +
            ", info=" + super.toString() +
            ", createdDate=" + createdDate +
            ", updatedDate=" + updatedDate +
            '}';
    }

    /**
     * Convert CmdBase to Cmd
     */
    public static Cmd convert(CmdBase base) {
        Cmd cmd = new Cmd();
        cmd.agentPath = base.getAgentPath();
        cmd.status = base.getStatus();
        cmd.type = base.getType();
        cmd.cmd = base.getCmd();
        cmd.timeout = base.getTimeout();
        cmd.inputs = base.getInputs();
        cmd.workingDir = base.getWorkingDir();
        cmd.sessionId = base.getSessionId();
        cmd.outputEnvFilter = base.getOutputEnvFilter();
        cmd.webhook = base.getWebhook();
        cmd.extra = base.getExtra();
        return cmd;
    }
}<|MERGE_RESOLUTION|>--- conflicted
+++ resolved
@@ -69,7 +69,6 @@
      */
     private ZonedDateTime updatedDate;
 
-<<<<<<< HEAD
     /**
      * finish time
      */
@@ -77,8 +76,6 @@
 
     private CmdResult cmdResult;
 
-=======
->>>>>>> 9ff352e7
     public Cmd() {
     }
 
@@ -186,6 +183,14 @@
             ", createdDate=" + createdDate +
             ", updatedDate=" + updatedDate +
             '}';
+    }
+
+    public ZonedDateTime getFinishedDate() {
+        return finishedDate;
+    }
+
+    public void setFinishedDate(ZonedDateTime finishedDate) {
+        this.finishedDate = finishedDate;
     }
 
     /**
