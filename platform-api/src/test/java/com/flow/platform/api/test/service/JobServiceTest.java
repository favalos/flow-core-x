--- conflicted
+++ resolved
@@ -32,12 +32,9 @@
 import com.flow.platform.domain.CmdResult;
 import com.flow.platform.domain.CmdStatus;
 import com.flow.platform.domain.CmdType;
-import com.flow.platform.domain.Jsonable;
 import java.io.IOException;
 import java.time.ZonedDateTime;
-import java.util.HashMap;
 import java.util.List;
-import java.util.Map;
 import org.junit.Assert;
 import org.junit.Test;
 import org.springframework.beans.factory.annotation.Autowired;
@@ -97,7 +94,7 @@
 
         CmdResult cmdResult = new CmdResult();
         cmdResult.setExitValue(1);
-        cmdResult.setDuration(10l);
+        cmdResult.setDuration(10L);
         cmd.setCmdResult(cmdResult);
 
         jobService.callback(new CmdQueueItem(job.getId(), cmd));
@@ -115,18 +112,8 @@
         // given:
         final String sessionId = "session-id-1";
         stubDemo();
-<<<<<<< HEAD
         Node root = createRootFlow("flow-run-job", "for_job_service_run_job.yaml");
         setFlowToReady(root);
-=======
-        Node rootForFlow = createRootFlow("flow1", "demo_flow2.yaml");
-        setFlowToReady(rootForFlow);
-        Job job = jobService.createJob(rootForFlow.getPath());
-        Assert.assertNotNull(jobService.stopJob(job.getNodeName(), job.getNumber()));
-        job = jobService.find(job.getNodeName(), job.getNumber());
-        Assert.assertEquals(NodeStatus.STOPPED, job.getResult().getStatus());
-    }
->>>>>>> bc39ff6f
 
         // when: create job and job should be SESSION_CREATING
         Job job = jobService.createJob(root.getPath());
@@ -200,8 +187,8 @@
         Job job = jobService.createJob(rootForFlow.getPath());
         Assert.assertNotNull(job.getSessionId());
 
-        Assert.assertEquals(true, jobService.stopJob(job.getNodeName(), job.getNumber()));
-        job = jobService.find(job.getNodeName(), job.getNumber());
-        Assert.assertEquals(NodeStatus.STOPPED, job.getResult().getStatus());
+        Job stoppedJob = jobService.stopJob(job.getNodeName(), job.getNumber());
+        Assert.assertNotNull(stoppedJob);
+        Assert.assertEquals(NodeStatus.STOPPED, stoppedJob.getResult().getStatus());
     }
 }