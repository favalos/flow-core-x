--- conflicted
+++ resolved
@@ -17,11 +17,7 @@
 import static com.github.tomakehurst.wiremock.client.WireMock.aResponse;
 import static com.github.tomakehurst.wiremock.client.WireMock.stubFor;
 import static com.github.tomakehurst.wiremock.client.WireMock.urlEqualTo;
-<<<<<<< HEAD
-=======
-
 import com.flow.platform.api.config.AppConfig;
->>>>>>> 75f1e767
 import com.flow.platform.api.config.WebConfig;
 import com.flow.platform.api.dao.CredentialDao;
 import com.flow.platform.api.dao.FlowDao;
@@ -88,12 +84,9 @@
     protected NodeResultDao nodeResultDao;
 
     @Autowired
-<<<<<<< HEAD
     private CredentialDao credentialDao;
 
-    @Autowired
-    private WebApplicationContext webAppContext;
-=======
+
     protected NodeService nodeService;
 
     @Autowired
@@ -101,7 +94,6 @@
 
     @Autowired
     protected JobNodeResultService jobNodeResultService;
->>>>>>> 75f1e767
 
     @Autowired
     private WebApplicationContext webAppContext;
