--- conflicted
+++ resolved
@@ -89,15 +89,12 @@
     protected NodeResultDao nodeResultDao;
 
     @Autowired
-<<<<<<< HEAD
     private CredentialDao credentialDao;
 
 
-=======
     protected MessageSettingDao messageDao;
 
     @Autowired
->>>>>>> 767ad6b7
     protected NodeService nodeService;
 
     @Autowired
@@ -157,11 +154,8 @@
         ymlStorageDao.deleteAll();
         jobYmlStorageDao.deleteAll();
         nodeResultDao.deleteAll();
-<<<<<<< HEAD
         credentialDao.deleteAll();
-=======
         messageDao.deleteAll();
->>>>>>> 767ad6b7
     }
 
     @Rule
