--- conflicted
+++ resolved
@@ -14,16 +14,12 @@
  * limitations under the License.
  */
 
-<<<<<<< HEAD
 import com.flow.platform.api.config.AppConfig;
 import com.flow.platform.api.config.WebConfig;
 import com.flow.platform.api.dao.*;
-=======
 import static com.github.tomakehurst.wiremock.client.WireMock.aResponse;
 import static com.github.tomakehurst.wiremock.client.WireMock.stubFor;
 import static com.github.tomakehurst.wiremock.client.WireMock.urlEqualTo;
-import com.flow.platform.api.config.AppConfig;
-import com.flow.platform.api.config.WebConfig;
 import com.flow.platform.api.dao.CredentialStorageDao;
 import com.flow.platform.api.dao.FlowDao;
 import com.flow.platform.api.dao.JobDao;
@@ -31,7 +27,6 @@
 import com.flow.platform.api.dao.MessageSettingDao;
 import com.flow.platform.api.dao.NodeResultDao;
 import com.flow.platform.api.dao.YmlStorageDao;
->>>>>>> 366c224d
 import com.flow.platform.api.domain.Flow;
 import com.flow.platform.api.domain.Node;
 import com.flow.platform.api.domain.envs.FlowEnvs;
@@ -166,13 +161,9 @@
         ymlStorageDao.deleteAll();
         jobYmlStorageDao.deleteAll();
         nodeResultDao.deleteAll();
-<<<<<<< HEAD
-        messageDao.deleteAll();
         userDao.deleteAll();
-=======
         credentialStorageDao.deleteAll();
         messageSettingDao.deleteAll();
->>>>>>> 366c224d
     }
 
     @Rule
