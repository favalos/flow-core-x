package com.flow.platform.api.test.service;

import com.flow.platform.api.config.AppConfig;
import com.flow.platform.api.dao.user.UserDao;
import com.flow.platform.api.domain.node.Node;
import com.flow.platform.api.domain.request.LoginParam;
<<<<<<< HEAD
=======
import com.flow.platform.api.domain.response.LoginResponse;
import com.flow.platform.api.domain.response.UserListResponse;
>>>>>>> cc602417
import com.flow.platform.api.domain.user.User;
import com.flow.platform.api.service.node.NodeService;
import com.flow.platform.api.service.user.RoleService;
import com.flow.platform.api.service.user.UserService;
import com.flow.platform.api.test.TestBase;
import com.flow.platform.api.util.StringEncodeUtil;
import com.google.common.collect.Lists;
import java.util.ArrayList;
import java.util.LinkedList;
import java.util.List;
import org.junit.Assert;
import org.junit.Before;
import org.junit.Test;
import org.springframework.beans.factory.annotation.Autowired;

/**
 * @author liangpengyv
 */
public class UserServiceTest extends TestBase {

    @Autowired
    private UserDao userDao;

    @Autowired
    private UserService userService;

    @Autowired
    private RoleService roleService;

    @Autowired
    private NodeService nodeService;

    private User user;

    private List<String> roles = new ArrayList<>();

    @Before
    public void beforeTest() {
        user = new User();
        user.setEmail("liangpengyv@fir.im");
        user.setUsername("liangpengyv");
        user.setPassword("liangpengyv");

        // create roles
        roles.add("ROLE_ADMIN");
        roles.add("ROLE_USER");
        for (String role : roles) {
            roleService.create(role, null);
        }
    }

    @Test
    public void should_list_user_with_flow_and_role() {
        // given: user with roles
//        userService.register(user, roles, false, null);

        userService.register(user, roles, false,
            Lists.newArrayList(createFlow().getPath()));

        nodeService.createEmptyFlow("flow_test");

        List<User> users = userService.list(true, true);
        Assert.assertEquals(2, users.size());

        // then:
        User user = users.get(1);
        Assert.assertEquals(1, user.getFlows().size());
        Assert.assertEquals("test", user.getFlows().get(0));

        Assert.assertEquals(2, user.getRoles().size());
    }

    @Test
    public void should_login_success() {
        user.setPassword(StringEncodeUtil.encodeByMD5(user.getPassword(), AppConfig.DEFAULT_CHARSET.name()));
        userDao.save(user);
        Assert.assertNotNull(userDao.get("liangpengyv@fir.im"));

        LoginParam loginForm = new LoginParam();
        loginForm.setEmailOrUsername("liangpengyv@fir.im");
        loginForm.setPassword("liangpengyv");
        LoginResponse msg = userService.login(loginForm);
        Assert.assertTrue(msg.getToken().length() > 20);

        loginForm.setEmailOrUsername("liangpengyv");
        Assert.assertTrue(msg.getToken().length() > 20);
    }

    @Test
    public void should_register_success() {
        userService.register(user, roles, false,
            Lists.newArrayList(createFlow().getPath()));
//        userService.register(user, null, false, null);
        Assert.assertNotNull(userDao.get("liangpengyv@fir.im"));
    }

    @Test
    public void should_delete_user_success() {
        user.setPassword(StringEncodeUtil.encodeByMD5(user.getPassword(), AppConfig.DEFAULT_CHARSET.name()));
        userDao.save(user);
        Assert.assertNotNull(userDao.get("liangpengyv@fir.im"));

        List<String> emailList = new LinkedList<>();
        emailList.add("liangpengyv@fir.im");
        userService.delete(emailList);
        Assert.assertNull(userDao.get("liangpengyv@fir.im"));
    }

    private Node createFlow() {
        String path = "test";
        return nodeService.createEmptyFlow(path);
    }
}<|MERGE_RESOLUTION|>--- conflicted
+++ resolved
@@ -3,18 +3,14 @@
 import com.flow.platform.api.config.AppConfig;
 import com.flow.platform.api.dao.user.UserDao;
 import com.flow.platform.api.domain.node.Node;
-import com.flow.platform.api.domain.request.LoginParam;
-<<<<<<< HEAD
-=======
 import com.flow.platform.api.domain.response.LoginResponse;
-import com.flow.platform.api.domain.response.UserListResponse;
->>>>>>> cc602417
 import com.flow.platform.api.domain.user.User;
 import com.flow.platform.api.service.node.NodeService;
 import com.flow.platform.api.service.user.RoleService;
 import com.flow.platform.api.service.user.UserService;
 import com.flow.platform.api.test.TestBase;
 import com.flow.platform.api.util.StringEncodeUtil;
+import com.google.common.collect.ImmutableList;
 import com.google.common.collect.Lists;
 import java.util.ArrayList;
 import java.util.LinkedList;
@@ -87,21 +83,13 @@
         userDao.save(user);
         Assert.assertNotNull(userDao.get("liangpengyv@fir.im"));
 
-        LoginParam loginForm = new LoginParam();
-        loginForm.setEmailOrUsername("liangpengyv@fir.im");
-        loginForm.setPassword("liangpengyv");
-        LoginResponse msg = userService.login(loginForm);
-        Assert.assertTrue(msg.getToken().length() > 20);
-
-        loginForm.setEmailOrUsername("liangpengyv");
+        LoginResponse msg = userService.login("liangpengyv@fir.im", "liangpengyv");
         Assert.assertTrue(msg.getToken().length() > 20);
     }
 
     @Test
     public void should_register_success() {
-        userService.register(user, roles, false,
-            Lists.newArrayList(createFlow().getPath()));
-//        userService.register(user, null, false, null);
+        userService.register(user, roles, false, ImmutableList.of(createFlow().getPath()));
         Assert.assertNotNull(userDao.get("liangpengyv@fir.im"));
     }
 
