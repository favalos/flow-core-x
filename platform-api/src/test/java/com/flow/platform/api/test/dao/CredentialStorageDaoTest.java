/*
 * Copyright 2017 flow.ci
 *
 * Licensed under the Apache License, Version 2.0 (the "License");
 * you may not use this file except in compliance with the License.
 * You may obtain a copy of the License at
 *
 *    http://www.apache.org/licenses/LICENSE-2.0
 *
 * Unless required by applicable law or agreed to in writing, software
 * distributed under the License is distributed on an "AS IS" BASIS,
 * WITHOUT WARRANTIES OR CONDITIONS OF ANY KIND, either express or implied.
 * See the License for the specific language governing permissions and
 * limitations under the License.
 */
package com.flow.platform.api.test.dao;

import com.flow.platform.api.dao.CredentialStorageDao;
import com.flow.platform.api.domain.credential.Credential;
import com.flow.platform.api.domain.credential.CredentialStorage;
import com.flow.platform.api.domain.credential.CredentialType;
<<<<<<< HEAD
import com.flow.platform.api.domain.credential.SSHKey;
=======
import com.flow.platform.api.domain.credential.RSACredential;
>>>>>>> 1a909ed6
import com.flow.platform.api.service.CredentialService;
import com.flow.platform.api.test.TestBase;
import org.junit.Assert;
import org.junit.Test;
import org.springframework.beans.factory.annotation.Autowired;

/**
 * @author lhl
 */
public class CredentialStorageDaoTest extends TestBase {

    @Autowired
    private CredentialStorageDao credentialStorageDao;

    @Autowired
    private CredentialService credentialService;

    @Test
    public void should_save_and_get_success() {
        CredentialStorage credentialStorage = new CredentialStorage();
        RSACredential sshKey = new RSACredential();

        String publicKey = credentialService.generateRsaKey().getPublicKey();
        sshKey.setPublicKey(publicKey);
        sshKey.setCredentialType(CredentialType.RSAKEYS);
        sshKey.setName("test");
        credentialStorage.setContent(sshKey);
        credentialStorageDao.save(credentialStorage);

        Assert.assertNotNull(credentialService.generateRsaKey());
        Assert.assertEquals("test", credentialStorage.getContent().getName());
    }

    @Test
    public void should_update_credential_success() {
        CredentialStorage credentialStorage = new CredentialStorage();
        RSACredential sshKey = new RSACredential();

        String publicKey = credentialService.generateRsaKey().getPublicKey();
        sshKey.setPublicKey(publicKey);
        sshKey.setCredentialType(CredentialType.RSAKEYS);
        sshKey.setName("test");
        credentialStorage.setContent(sshKey);
        credentialStorageDao.save(credentialStorage);

        Credential credential1 = credentialStorage.getContent();
        credential1.setCredentialType(CredentialType.USERNAME);
        credentialStorage.setContent(credential1);
        credentialStorageDao.update(credentialStorage);
        Assert.assertEquals(CredentialType.USERNAME, credentialStorage.getContent().getCredentialType());
    }


    @Test
    public void should_delete_success() {
        CredentialStorage credentialStorage = new CredentialStorage();
        RSACredential sshKey = new RSACredential();
        String publicKey = credentialService.generateRsaKey().getPublicKey();
        sshKey.setPublicKey(publicKey);
        sshKey.setCredentialType(CredentialType.RSAKEYS);
        sshKey.setName("test");
        credentialStorageDao.save(credentialStorage);
        credentialStorageDao.delete(credentialStorage);
        Assert.assertEquals(0, credentialStorageDao.list().size());
    }
}<|MERGE_RESOLUTION|>--- conflicted
+++ resolved
@@ -19,11 +19,7 @@
 import com.flow.platform.api.domain.credential.Credential;
 import com.flow.platform.api.domain.credential.CredentialStorage;
 import com.flow.platform.api.domain.credential.CredentialType;
-<<<<<<< HEAD
-import com.flow.platform.api.domain.credential.SSHKey;
-=======
 import com.flow.platform.api.domain.credential.RSACredential;
->>>>>>> 1a909ed6
 import com.flow.platform.api.service.CredentialService;
 import com.flow.platform.api.test.TestBase;
 import org.junit.Assert;
@@ -48,7 +44,7 @@
 
         String publicKey = credentialService.generateRsaKey().getPublicKey();
         sshKey.setPublicKey(publicKey);
-        sshKey.setCredentialType(CredentialType.RSAKEYS);
+        sshKey.setCredentialType(CredentialType.RSA);
         sshKey.setName("test");
         credentialStorage.setContent(sshKey);
         credentialStorageDao.save(credentialStorage);
@@ -64,7 +60,7 @@
 
         String publicKey = credentialService.generateRsaKey().getPublicKey();
         sshKey.setPublicKey(publicKey);
-        sshKey.setCredentialType(CredentialType.RSAKEYS);
+        sshKey.setCredentialType(CredentialType.RSA);
         sshKey.setName("test");
         credentialStorage.setContent(sshKey);
         credentialStorageDao.save(credentialStorage);
@@ -83,7 +79,7 @@
         RSACredential sshKey = new RSACredential();
         String publicKey = credentialService.generateRsaKey().getPublicKey();
         sshKey.setPublicKey(publicKey);
-        sshKey.setCredentialType(CredentialType.RSAKEYS);
+        sshKey.setCredentialType(CredentialType.RSA);
         sshKey.setName("test");
         credentialStorageDao.save(credentialStorage);
         credentialStorageDao.delete(credentialStorage);
