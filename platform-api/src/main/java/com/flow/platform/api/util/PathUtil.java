/*
 * Copyright 2017 flow.ci
 *
 * Licensed under the Apache License, Version 2.0 (the "License");
 * you may not use this file except in compliance with the License.
 * You may obtain a copy of the License at
 *
 *    http://www.apache.org/licenses/LICENSE-2.0
 *
 * Unless required by applicable law or agreed to in writing, software
 * distributed under the License is distributed on an "AS IS" BASIS,
 * WITHOUT WARRANTIES OR CONDITIONS OF ANY KIND, either express or implied.
 * See the License for the specific language governing permissions and
 * limitations under the License.
 */

package com.flow.platform.api.util;

import com.flow.platform.core.exception.IllegalParameterException;
import com.google.common.base.Strings;
import com.google.common.collect.Range;

/**
 * Node path builder
 * Path format ex : {root name}/{child name}/{child name}
 *
 * @author yang
 */
public class PathUtil {

    private final static String PATH_SEPARATOR = "/";

    private final static char PATH_SEPARATOR_CHAR = PATH_SEPARATOR.charAt(0);

    private final static int MAX_DEPTH = 10;

<<<<<<< HEAD
    private final static Range<Integer> NAME_LENGTH_RANGE = Range.closed(1, 50);
=======
    private final static Range<Integer> NAME_LENGTH_RANGE = Range.closed(2, 100);
>>>>>>> 2502c514

    private PathUtil() {

    }

    /**
     * Check parameter is path or name
     */
    public static boolean isRootName(String pathOrName) {
        return !pathOrName.contains(PATH_SEPARATOR);
    }

    /**
     * Build flow node path
     *
     * @param nameOrPaths node name or path, can be null or empty string
     * @return node path or null
     */
    public static String build(String... nameOrPaths) {
        StringBuilder builder = new StringBuilder();
        for (String nameOrPath : nameOrPaths) {
            if (nameOrPath == null) {
                continue;
            }
            nameOrPath = nameOrPath.trim();

            if (nameOrPath.startsWith(PATH_SEPARATOR)) {
                nameOrPath = nameOrPath.substring(1);
            }

            // name include path separator
            String[] names = nameOrPath.split(PATH_SEPARATOR);
            if (names.length > 0) {
                for (String name : names) {
                    if (Strings.isNullOrEmpty(name.trim())) {
                        continue;
                    }
                    validateName(name);
                    builder.append(PATH_SEPARATOR).append(name);
                }
                continue;
            }

            String name = nameOrPath;
            if (Strings.isNullOrEmpty(name)) {
                continue;
            }
            validateName(name);
            builder.append(PATH_SEPARATOR).append(name);
        }

        // remove first slash
        if (builder.length() > 0) {
            if (builder.charAt(0) == PATH_SEPARATOR_CHAR) {
                builder.deleteCharAt(0);
            }

            // remove last slash
            if (builder.charAt(builder.length() - 1) == PATH_SEPARATOR_CHAR) {
                builder.deleteCharAt(builder.length() - 1);
            }

            return builder.toString();
        }

        return null;
    }

    public static String rootName(String path) {
        return path.split(PATH_SEPARATOR)[0];
    }

    public static String rootPath(String path) {
        path = build(path); // format path
        return rootName(path);
    }

    /**
     * Get parent name
     *
     * @return parent name or empty string "" if in root level
     */
    public static String parentName(String path) {
        String[] names = path.split(PATH_SEPARATOR);
        try {
            return names[names.length - 2];
        } catch (ArrayIndexOutOfBoundsException e) {
            return "";
        }
    }

    /**
     * Get parent path
     *
     * @return parent path or empty string "" if in root level
     */
    public static String parentPath(String path) {
        int lastSeparatorIndex = path.lastIndexOf(PATH_SEPARATOR);
        if (lastSeparatorIndex <= 0) {
            return "";
        }
        return path.substring(0, lastSeparatorIndex);
    }

    /**
     * Get current level of node name from node path
     */
    public static String currentName(String path) {
        int lastSeparatorIndex = path.lastIndexOf(PATH_SEPARATOR);
        if (lastSeparatorIndex == 0) {
            return path.substring(1);
        }
        return path.substring(lastSeparatorIndex + 1);
    }

    public static void validateName(String name) throws IllegalParameterException {
        String errMsg = "Illegal node name: " + name;

        name = name.trim();
        if (Strings.isNullOrEmpty(name) || name.startsWith(PATH_SEPARATOR)) {
            throw new IllegalParameterException(errMsg);
        }

        if (!NAME_LENGTH_RANGE.contains(name.length())) {
            throw new IllegalParameterException(errMsg);
        }

        if (name.contains("*")) {
            throw new IllegalParameterException(errMsg);
        }
    }

    public static void validatePath(String path) throws IllegalParameterException {
        String errMsg = "Illegal node path";

        if (Strings.isNullOrEmpty(path)) {
            throw new IllegalParameterException(errMsg);
        }

        String[] names = path.split(PATH_SEPARATOR);
        int depth = names.length - 1;

        if (depth < 1 || depth > MAX_DEPTH) {
            throw new IllegalParameterException(errMsg);
        }

        for (int i = 1; i < names.length; i++) {
            validateName(names[i]);
        }
    }
}<|MERGE_RESOLUTION|>--- conflicted
+++ resolved
@@ -34,11 +34,7 @@
 
     private final static int MAX_DEPTH = 10;
 
-<<<<<<< HEAD
-    private final static Range<Integer> NAME_LENGTH_RANGE = Range.closed(1, 50);
-=======
-    private final static Range<Integer> NAME_LENGTH_RANGE = Range.closed(2, 100);
->>>>>>> 2502c514
+    private final static Range<Integer> NAME_LENGTH_RANGE = Range.closed(1, 100);
 
     private PathUtil() {
 
