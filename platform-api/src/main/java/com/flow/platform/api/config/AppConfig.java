/*
 * Copyright 2017 flow.ci
 *
 * Licensed under the Apache License, Version 2.0 (the "License");
 * you may not use this file except in compliance with the License.
 * You may obtain a copy of the License at
 *
 *    http://www.apache.org/licenses/LICENSE-2.0
 *
 * Unless required by applicable law or agreed to in writing, software
 * distributed under the License is distributed on an "AS IS" BASIS,
 * WITHOUT WARRANTIES OR CONDITIONS OF ANY KIND, either express or implied.
 * See the License for the specific language governing permissions and
 * limitations under the License.
 */

package com.flow.platform.api.config;

import com.flow.platform.api.domain.CmdCallbackQueueItem;
import com.flow.platform.api.domain.user.User;
import com.flow.platform.api.util.PlatformURL;
import com.flow.platform.core.config.AppConfigBase;
import com.flow.platform.core.config.DatabaseConfig;
import com.flow.platform.core.queue.InMemoryQueue;
import com.flow.platform.core.queue.PlatformQueue;
import com.flow.platform.core.util.ThreadUtil;
import com.flow.platform.util.Logger;
import java.io.IOException;
import java.nio.charset.Charset;
import java.nio.file.Files;
import java.nio.file.Path;
import java.nio.file.Paths;
<<<<<<< HEAD
import java.util.concurrent.BlockingQueue;
import java.util.concurrent.LinkedBlockingQueue;
import org.apache.velocity.app.Velocity;
=======
>>>>>>> cef4c2fc
import org.apache.velocity.app.VelocityEngine;
import org.apache.velocity.runtime.RuntimeConstants;
import org.apache.velocity.runtime.resource.loader.ClasspathResourceLoader;
import org.springframework.beans.factory.annotation.Value;
import org.springframework.context.annotation.Bean;
import org.springframework.context.annotation.Configuration;
import org.springframework.context.annotation.Import;
import org.springframework.scheduling.concurrent.ThreadPoolTaskExecutor;

/**
 * @author yang
 */
@Configuration
@Import({CachingConfig.class, DatabaseConfig.class})
public class AppConfig extends AppConfigBase {

    public final static String NAME = "API";

    public final static String VERSION = "alpha-0.1";

    public final static String DEFAULT_YML_FILE = ".flow.yml";

    public final static Charset DEFAULT_CHARSET = Charset.forName("UTF-8");

    private final static Logger LOGGER = new Logger(AppConfig.class);

    private final static int ASYNC_POOL_SIZE = 50;

    private final static String THREAD_NAME_PREFIX = "async-task-";

    public final static String DEFAULT_USER_EMAIL = "admin@flow.ci";
    public final static String DEFAULT_USER_NAME = "admin";
    public final static String DEFAULT_USER_PASSWORD = "123456";

    private final static ThreadPoolTaskExecutor executor =
        ThreadUtil.createTaskExecutor(ASYNC_POOL_SIZE, ASYNC_POOL_SIZE / 10, 100, THREAD_NAME_PREFIX);

    @Value("${api.workspace}")
    private String workspace;

    @Value("${platform.url}")
    private String platFormBaseURL;

    @Bean
    public Path workspace() {
        try {
            Path dir = Files.createDirectories(Paths.get(workspace));
            LOGGER.trace("flow.ci working dir been created : %s", dir);
            return dir;
        } catch (IOException e) {
            throw new RuntimeException("Fail to create flow.ci api working dir", e);
        }
    }

    @Bean
    public ThreadLocal<User> currentUser() {
        return new ThreadLocal<>();
    }

    @Bean
    public ThreadLocal<String> currentNodePath() {
        return new ThreadLocal<>();
    }

    @Bean
    @Override
    public ThreadPoolTaskExecutor taskExecutor() {
        return executor;
    }

    /**
     * Queue to process cmd callback task
     */
    @Bean
    public PlatformQueue<CmdCallbackQueueItem> cmdCallbackQueue() {
        return new InMemoryQueue<>(executor, 50);
    }

    @Override
    protected String getName() {
        return NAME;
    }

    @Override
    protected String getVersion() {
        return VERSION;
    }

    @Bean
    public PlatformURL platformURL() {
        PlatformURL platformURL = new PlatformURL(platFormBaseURL);
        LOGGER.trace(platformURL.toString());
        return platformURL;
    }

    @Bean
    public VelocityEngine velocityEngine() throws Exception {
        VelocityEngine ve = new VelocityEngine();
        ve.setProperty(RuntimeConstants.RESOURCE_LOADER, "classpath");
        ve.setProperty("classpath.resource.loader.class", ClasspathResourceLoader.class.getName());

        ve.setProperty(Velocity.ENCODING_DEFAULT, "UTF-8");
        ve.setProperty(Velocity.INPUT_ENCODING, "UTF-8");
        ve.setProperty(Velocity.OUTPUT_ENCODING, "UTF-8");

        ve.init();
        return ve;
    }
}<|MERGE_RESOLUTION|>--- conflicted
+++ resolved
@@ -30,12 +30,7 @@
 import java.nio.file.Files;
 import java.nio.file.Path;
 import java.nio.file.Paths;
-<<<<<<< HEAD
-import java.util.concurrent.BlockingQueue;
-import java.util.concurrent.LinkedBlockingQueue;
 import org.apache.velocity.app.Velocity;
-=======
->>>>>>> cef4c2fc
 import org.apache.velocity.app.VelocityEngine;
 import org.apache.velocity.runtime.RuntimeConstants;
 import org.apache.velocity.runtime.resource.loader.ClasspathResourceLoader;
@@ -136,10 +131,7 @@
         VelocityEngine ve = new VelocityEngine();
         ve.setProperty(RuntimeConstants.RESOURCE_LOADER, "classpath");
         ve.setProperty("classpath.resource.loader.class", ClasspathResourceLoader.class.getName());
-
-        ve.setProperty(Velocity.ENCODING_DEFAULT, "UTF-8");
-        ve.setProperty(Velocity.INPUT_ENCODING, "UTF-8");
-        ve.setProperty(Velocity.OUTPUT_ENCODING, "UTF-8");
+        ve.setProperty(Velocity.ENCODING_DEFAULT, DEFAULT_CHARSET);
 
         ve.init();
         return ve;
