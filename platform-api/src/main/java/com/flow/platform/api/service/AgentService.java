--- conflicted
+++ resolved
@@ -50,14 +50,12 @@
     AgentSettings settings(String token);
 
     /**
-<<<<<<< HEAD
      * Delete agent by agentPath from cc
      */
     void delete(AgentPath agentPath);
-=======
+    /**
      * send sys cmd
      * @param agentPath required
      */
     void sendSysCmd(AgentPath agentPath);
->>>>>>> 78bdf139
 }