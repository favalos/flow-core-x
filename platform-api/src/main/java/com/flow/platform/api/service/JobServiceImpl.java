--- conflicted
+++ resolved
@@ -25,18 +25,13 @@
 import com.flow.platform.api.domain.NodeTag;
 import com.flow.platform.api.domain.Step;
 import com.flow.platform.api.domain.envs.FlowEnvs;
-<<<<<<< HEAD
-=======
-import com.flow.platform.core.exception.FlowException;
-import com.flow.platform.core.exception.HttpException;
-import com.flow.platform.core.exception.NotFoundException;
->>>>>>> 69756a27
 import com.flow.platform.api.util.CommonUtil;
 import com.flow.platform.api.util.EnvUtil;
 import com.flow.platform.api.util.HttpUtil;
 import com.flow.platform.api.util.NodeUtil;
 import com.flow.platform.api.util.PathUtil;
 import com.flow.platform.api.util.UrlUtil;
+import com.flow.platform.core.exception.FlowException;
 import com.flow.platform.core.exception.HttpException;
 import com.flow.platform.core.exception.IllegalParameterException;
 import com.flow.platform.core.exception.IllegalStatusException;
@@ -555,7 +550,7 @@
         if (runningJob == null) {
             throw new NotFoundException(String.format("running job not found name - %s", name));
         }
-        
+
         //job in create session status
         if (runningJob.getStatus() == NodeStatus.ENQUEUE || runningJob.getStatus() == NodeStatus.PENDING) {
             cmdId = runningJob.getCmdId();
