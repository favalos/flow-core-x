--- conflicted
+++ resolved
@@ -30,19 +30,18 @@
 
     private String agentUrl;
 
-    private String agentInfoUrl;
+    private String agentDetailUrl;
 
     private String sysInfoUrl;
 
     private String sysIndexUrl;
 
-<<<<<<< HEAD
     private String agentTokenUrl;
 
     private String agentInfoUrl;
-=======
+
     private String cmdDownloadLogUrl;
->>>>>>> 6dfafebb
+
 
     public PlatformURL(String baseURL) {
         cmdUrl = String.format("%s%s", baseURL, "cmd/send");
@@ -54,15 +53,15 @@
         sysIndexUrl = String.format("%s%s", baseURL, "index");
         sysInfoUrl = String.format("%s%s", baseURL, "sys/info");
         agentTokenUrl = String.format("%s%s", baseURL, "agent/token");
-        agentInfoUrl = String.format("%s%s", baseURL, "agent/info");
+        agentDetailUrl = String.format("%s%s", baseURL, "agent/info");
     }
 
     public String getAgentTokenUrl() {
         return agentTokenUrl;
     }
 
-    public String getAgentInfoUrl() {
-        return agentInfoUrl;
+    public String getAgentDetailUrl() {
+        return agentDetailUrl;
     }
 
     public String getCmdUrl() {
