--- conflicted
+++ resolved
@@ -39,7 +39,6 @@
     List<Job> listByPath(List<String> paths);
 
     /**
-<<<<<<< HEAD
      * delete jobs by node path
      *
      * @param path node path
@@ -52,11 +51,11 @@
      * @param path node path
      */
     List<BigInteger> findJobIdsByPath(String path);
-=======
+
+    /**
      * show expired jobs
      */
     List<Job> listForExpired(ZonedDateTime updatedTime, JobStatus... status);
->>>>>>> 0a636882
 
     /**
      * get latest job by flow path
