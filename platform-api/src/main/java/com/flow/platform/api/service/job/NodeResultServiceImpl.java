/*
 * Copyright 2017 flow.ci
 *
 * Licensed under the Apache License, Version 2.0 (the "License");
 * you may not use this file except in compliance with the License.
 * You may obtain a copy of the License at
 *
 *    http://www.apache.org/licenses/LICENSE-2.0
 *
 * Unless required by applicable law or agreed to in writing, software
 * distributed under the License is distributed on an "AS IS" BASIS,
 * WITHOUT WARRANTIES OR CONDITIONS OF ANY KIND, either express or implied.
 * See the License for the specific language governing permissions and
 * limitations under the License.
 */

package com.flow.platform.api.service.job;

import com.flow.platform.api.dao.job.NodeResultDao;
import com.flow.platform.api.domain.envs.EnvKey;
import com.flow.platform.api.domain.job.NodeStatus;
import com.flow.platform.api.domain.node.Flow;
import com.flow.platform.api.domain.job.Job;
import com.flow.platform.api.domain.node.Node;
import com.flow.platform.api.domain.job.NodeResult;
import com.flow.platform.api.domain.job.NodeResultKey;
import com.flow.platform.api.domain.job.NodeTag;
import com.flow.platform.api.domain.node.NodeTree;
import com.flow.platform.api.domain.node.Step;
import com.flow.platform.api.domain.user.User;
import com.flow.platform.api.events.NodeStatusChangeEvent;
import com.flow.platform.api.util.EnvUtil;
import com.flow.platform.core.exception.IllegalStatusException;
import com.flow.platform.core.service.ApplicationEventService;
import com.flow.platform.domain.Cmd;
import com.flow.platform.domain.CmdResult;
import com.flow.platform.util.Logger;
import java.math.BigInteger;
import java.time.Duration;
import java.util.ArrayList;
import java.util.List;
import java.util.Map;
import java.util.Set;
import org.springframework.beans.factory.annotation.Autowired;
import org.springframework.stereotype.Service;
import org.springframework.transaction.annotation.Transactional;

/**
 * @author gyfirim
 */
@Service
@Transactional
public class NodeResultServiceImpl extends ApplicationEventService implements NodeResultService {

    private final static Logger LOGGER = new Logger(NodeResultService.class);

    @Autowired
    private NodeResultDao nodeResultDao;

    @Autowired
    private JobNodeService jobNodeService;

    @Autowired
    private ThreadLocal<User> currentUser;

    @Override
    public List<NodeResult> create(Job job) {
        NodeTree nodeTree = jobNodeService.get(job.getId());

        if (nodeTree == null) {
            throw new IllegalStatusException("Job related node is empty, please check");
        }

        List<NodeResult> resultList = new ArrayList<>(nodeTree.childrenSize() + 1);

        // save all empty node result for sub nodes
        int order = 1;
        for (Node node : nodeTree.children()) {
            NodeResult nodeResult = createNodeResult(job, nodeTree, node);
            nodeResult.setCreatedBy(currentUser.get().getEmail());
            nodeResult.setOrder(order++);

            nodeResultDao.save(nodeResult);
            resultList.add(nodeResult);
        }

        // save empty node result for root node
        NodeResult rootResult = createNodeResult(job, nodeTree, nodeTree.root());
        rootResult.setOrder(order);
<<<<<<< HEAD
        rootResult.setCreatedBy(currentUser.get().getEmail());
=======
        fillRootResultOutputsFromJob(job, rootResult);

>>>>>>> 113f69e5
        nodeResultDao.save(rootResult);
        resultList.add(rootResult);

        return resultList;
    }

    @Override
    public NodeResult find(String path, BigInteger jobId) {
        return nodeResultDao.get(new NodeResultKey(jobId, path));
    }

    @Override
    public NodeResult find(BigInteger jobId, Integer stepOrder) {
        return nodeResultDao.get(jobId, stepOrder);
    }

    @Override
    public List<NodeResult> list(Job job, boolean childrenOnly) {
        List<NodeResult> list = nodeResultDao.list(job.getId());

        if (childrenOnly) {
            list.remove(list.size() - 1);
            return list;
        }

        return list;
    }

    @Override
    public void updateStatus(Job job, NodeStatus targetStatus, Set<NodeStatus> skipped) {
        List<NodeResult> list = list(job, false);

        for (NodeResult nodeResult : list) {
            if (skipped.contains(nodeResult.getStatus())) {
                continue;
            }

            NodeStatus originStatus = nodeResult.getStatus();

            if (originStatus == targetStatus) {
                continue;
            }

            nodeResult.setStatus(targetStatus);
            nodeResultDao.save(nodeResult);
            this.dispatchEvent(new NodeStatusChangeEvent(this, nodeResult.getKey(), originStatus, targetStatus));
        }
    }

    @Override
    public NodeResult updateStatusByCmd(Job job, Node node, Cmd cmd) {
        NodeResult currentResult = find(node.getPath(), job.getId());

        NodeStatus originStatus = currentResult.getStatus();
        NodeStatus newStatus = updateCurrent(node, currentResult, cmd);

        updateParent(job, node);

        if (originStatus != newStatus) {
            this.dispatchEvent(new NodeStatusChangeEvent(this, currentResult.getKey(), originStatus, newStatus));
        }

        return currentResult;
    }

    @Override
    public NodeResult update(NodeResult nodeResult) {
        nodeResultDao.update(nodeResult);
        return nodeResult;
    }

    /**
     * Find env variables which should write to root result output
     */
    private void fillRootResultOutputsFromJob(Job job, NodeResult rootNodeResult) {
        for (Map.Entry<String, String> entry : job.getEnvs().entrySet()) {
            String key = entry.getKey();
            String value = entry.getValue();

            if (EnvKey.FOR_OUTPUTS.contains(key)) {
                rootNodeResult.getOutputs().put(key, value);
            }
        }
    }


    private NodeResult createNodeResult(Job job, NodeTree nodeTree, Node node) {
        NodeResult nodeResult = new NodeResult(job.getId(), node.getPath());

        // generate cc agent cmd id if node is runnable
        if (nodeTree.canRun(node.getPath())) {
            String agentCmdId = nodeResult.getKey().getJobId() + "-" + nodeResult.getKey().getPath();
            nodeResult.setCmdId(agentCmdId);
        }

        nodeResult.setName(node.getName());
        nodeResult.setNodeTag(node instanceof Flow ? NodeTag.FLOW : NodeTag.STEP);
        return nodeResult;
    }

    private NodeStatus updateCurrent(Node current, NodeResult currentResult, Cmd cmd) {
        boolean isAllowFailure = false;
        if (current instanceof Step) {
            isAllowFailure = ((Step) current).getAllowFailure();
        }

        NodeStatus originStatus = currentResult.getStatus();
        NodeStatus newStatus = NodeStatus.transfer(cmd, isAllowFailure);

        // keep job step status sorted
        if (originStatus.getLevel() >= newStatus.getLevel()) {
            return originStatus;
        }

        currentResult.setStatus(newStatus);
        currentResult.setLogPath(cmd.getLogPath());

        CmdResult cmdResult = cmd.getCmdResult();
        if (cmdResult != null) {
            currentResult.setDuration(cmdResult.getTotalDuration());
            currentResult.setExitCode(cmdResult.getExitValue());
            currentResult.setStartTime(cmdResult.getStartTime());
            currentResult.setFinishTime(cmdResult.getFinishTime());
            currentResult.setOutputs(cmdResult.getOutput());
        }

        nodeResultDao.update(currentResult);
        return newStatus;
    }

    private void updateParent(Job job, Node current) {
        Node parent = current.getParent();
        if (parent == null) {
            return;
        }

        // get related node result
        Node first = (Node) parent.getChildren().get(0);
        NodeResult currentResult = find(current.getPath(), job.getId());
        NodeResult firstResult = find(first.getPath(), job.getId());
        NodeResult parentResult = find(parent.getPath(), job.getId());

        // update parent node result data
        EnvUtil.merge(currentResult.getOutputs(), parentResult.getOutputs(), true);
        parentResult.setStartTime(firstResult.getStartTime());
        parentResult.setFinishTime(currentResult.getFinishTime());
        parentResult.setExitCode(currentResult.getExitCode());

        // TODO: missing unit test
        long duration = 0L;
        try {
            duration = Duration.between(currentResult.getStartTime(), currentResult.getFinishTime()).getSeconds();
        } catch (Throwable ignore) {
        }

        parentResult.setDuration(parentResult.getDuration() + duration);

        if (shouldUpdateParentStatus(current, currentResult)) {
            parentResult.setStatus(currentResult.getStatus());
        }

        nodeResultDao.update(parentResult);
        LOGGER.debug("Update parent '%s' status to '%s' on job '%s'",
            parentResult.getPath(),
            parentResult.getStatus(),
            job.getId()
        );

        // recursive bottom up to update parent node result
        updateParent(job, parent);
    }

    private static boolean shouldUpdateParentStatus(Node current, NodeResult result) {
        // update parent status if current on running and it is the first one in the tree level
        if (result.isRunning()) {
            if (current.getPrev() == null) {
                return true;
            }
        }

        // update parent status if current node on stop status
        if (result.isStop()) {
            return true;
        }

        // update parent status if current on success and it is the last one in the tree level
        if (result.isSuccess()) {
            if (current.getNext() == null) {
                return true;
            }
        }

        // update parent status if current on failure and it is not allow failure
        if (result.isFailure()) {
            if (current instanceof Step) {
                if (current.getNext() == null) {
                    return true;
                }

                Step step = (Step) current;
                if (!step.getAllowFailure()) {
                    return true;
                }
            }
        }

        return false;
    }
}<|MERGE_RESOLUTION|>--- conflicted
+++ resolved
@@ -60,9 +60,6 @@
     @Autowired
     private JobNodeService jobNodeService;
 
-    @Autowired
-    private ThreadLocal<User> currentUser;
-
     @Override
     public List<NodeResult> create(Job job) {
         NodeTree nodeTree = jobNodeService.get(job.getId());
@@ -77,7 +74,6 @@
         int order = 1;
         for (Node node : nodeTree.children()) {
             NodeResult nodeResult = createNodeResult(job, nodeTree, node);
-            nodeResult.setCreatedBy(currentUser.get().getEmail());
             nodeResult.setOrder(order++);
 
             nodeResultDao.save(nodeResult);
@@ -87,12 +83,8 @@
         // save empty node result for root node
         NodeResult rootResult = createNodeResult(job, nodeTree, nodeTree.root());
         rootResult.setOrder(order);
-<<<<<<< HEAD
-        rootResult.setCreatedBy(currentUser.get().getEmail());
-=======
         fillRootResultOutputsFromJob(job, rootResult);
 
->>>>>>> 113f69e5
         nodeResultDao.save(rootResult);
         resultList.add(rootResult);
 
