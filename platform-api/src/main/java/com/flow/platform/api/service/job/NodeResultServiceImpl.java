/*
 * Copyright 2017 flow.ci
 *
 * Licensed under the Apache License, Version 2.0 (the "License");
 * you may not use this file except in compliance with the License.
 * You may obtain a copy of the License at
 *
 *    http://www.apache.org/licenses/LICENSE-2.0
 *
 * Unless required by applicable law or agreed to in writing, software
 * distributed under the License is distributed on an "AS IS" BASIS,
 * WITHOUT WARRANTIES OR CONDITIONS OF ANY KIND, either express or implied.
 * See the License for the specific language governing permissions and
 * limitations under the License.
 */

package com.flow.platform.api.service.job;

import com.flow.platform.api.dao.job.NodeResultDao;
import com.flow.platform.api.domain.envs.EnvKey;
import com.flow.platform.api.domain.job.NodeStatus;
import com.flow.platform.api.domain.node.Flow;
import com.flow.platform.api.domain.job.Job;
import com.flow.platform.api.domain.node.Node;
import com.flow.platform.api.domain.job.NodeResult;
import com.flow.platform.api.domain.job.NodeResultKey;
import com.flow.platform.api.domain.job.NodeTag;
import com.flow.platform.api.domain.node.NodeTree;
import com.flow.platform.api.domain.node.Step;
import com.flow.platform.api.events.NodeStatusChangeEvent;
import com.flow.platform.api.util.EnvUtil;
import com.flow.platform.core.exception.IllegalStatusException;
import com.flow.platform.core.service.ApplicationEventService;
import com.flow.platform.domain.Cmd;
import com.flow.platform.domain.CmdResult;
import com.flow.platform.util.Logger;
import java.math.BigInteger;
import java.time.Duration;
import java.util.ArrayList;
import java.util.List;
import java.util.Map;
import java.util.Set;
import org.springframework.beans.factory.annotation.Autowired;
import org.springframework.stereotype.Service;
import org.springframework.transaction.annotation.Transactional;

/**
 * @author gyfirim
 */
@Service
@Transactional
public class NodeResultServiceImpl extends ApplicationEventService implements NodeResultService {

    private final static Logger LOGGER = new Logger(NodeResultService.class);

    @Autowired
    private NodeResultDao nodeResultDao;

    @Autowired
    private JobNodeService jobNodeService;

    @Override
    public List<NodeResult> create(Job job) {
        NodeTree nodeTree = jobNodeService.get(job.getId());

        if (nodeTree == null) {
            throw new IllegalStatusException("Job related node is empty, please check");
        }

        List<NodeResult> resultList = new ArrayList<>(nodeTree.childrenSize() + 1);

        // save all empty node result for sub nodes
        int order = 1;
        for (Node node : nodeTree.children()) {
            NodeResult nodeResult = createNodeResult(job, nodeTree, node);
            nodeResult.setOrder(order++);

            nodeResultDao.save(nodeResult);
            resultList.add(nodeResult);
        }

        // save empty node result for root node
        NodeResult rootResult = createNodeResult(job, nodeTree, nodeTree.root());
        rootResult.setOrder(order);
        fillRootResultOutputsFromJob(job, rootResult);

        nodeResultDao.save(rootResult);
        resultList.add(rootResult);

        return resultList;
    }

    @Override
    public NodeResult find(String path, BigInteger jobId) {
        return nodeResultDao.get(new NodeResultKey(jobId, path));
    }

    @Override
    public NodeResult find(BigInteger jobId, Integer stepOrder) {
        return nodeResultDao.get(jobId, stepOrder);
    }

    @Override
    public List<NodeResult> list(Job job, boolean childrenOnly) {
        List<NodeResult> list = nodeResultDao.list(job.getId());

        if (childrenOnly) {
            list.remove(list.size() - 1);
            return list;
        }

        return list;
    }

    @Override
    public void updateStatus(Job job, NodeStatus targetStatus, Set<NodeStatus> skipped) {
        List<NodeResult> list = list(job, false);

        for (NodeResult nodeResult : list) {
            if (skipped.contains(nodeResult.getStatus())) {
                continue;
            }

            NodeStatus originStatus = nodeResult.getStatus();

            if (originStatus == targetStatus) {
                continue;
            }

            nodeResult.setStatus(targetStatus);
            nodeResultDao.save(nodeResult);
            this.dispatchEvent(new NodeStatusChangeEvent(this, nodeResult.getKey(), originStatus, targetStatus));
        }
    }

    @Override
    public NodeResult updateStatusByCmd(Job job, Node node, Cmd cmd) {
        NodeResult currentResult = find(node.getPath(), job.getId());

        NodeStatus originStatus = currentResult.getStatus();
        NodeStatus newStatus = updateCurrent(node, currentResult, cmd);

        updateParent(job, node);

        if (originStatus != newStatus) {
            this.dispatchEvent(new NodeStatusChangeEvent(this, currentResult.getKey(), originStatus, newStatus));
        }

        return currentResult;
    }

<<<<<<< HEAD
    /**
     * Find env variables which should write to root result output
     */
    private void fillRootResultOutputsFromJob(Job job, NodeResult rootNodeResult) {
        for (Map.Entry<String, String> entry : job.getEnvs().entrySet()) {
            String key = entry.getKey();
            String value = entry.getValue();

            if (EnvKey.FOR_OUTPUTS.contains(key)) {
                rootNodeResult.getOutputs().put(key, value);
            }
        }
=======
    @Override
    public NodeResult update(NodeResult nodeResult) {
        nodeResultDao.update(nodeResult);
        return nodeResult;
>>>>>>> eae26e8c
    }

    private NodeResult createNodeResult(Job job, NodeTree nodeTree, Node node) {
        NodeResult nodeResult = new NodeResult(job.getId(), node.getPath());

        // generate cc agent cmd id if node is runnable
        if (nodeTree.canRun(node.getPath())) {
            String agentCmdId = nodeResult.getKey().getJobId() + "-" + nodeResult.getKey().getPath();
            nodeResult.setCmdId(agentCmdId);
        }

        nodeResult.setName(node.getName());
        nodeResult.setNodeTag(node instanceof Flow ? NodeTag.FLOW : NodeTag.STEP);
        return nodeResult;
    }

    private NodeStatus updateCurrent(Node current, NodeResult currentResult, Cmd cmd) {
        boolean isAllowFailure = false;
        if (current instanceof Step) {
            isAllowFailure = ((Step) current).getAllowFailure();
        }

        NodeStatus originStatus = currentResult.getStatus();
        NodeStatus newStatus = NodeStatus.transfer(cmd, isAllowFailure);

        // keep job step status sorted
        if (originStatus.getLevel() >= newStatus.getLevel()) {
            return originStatus;
        }

        currentResult.setStatus(newStatus);
        currentResult.setLogPath(cmd.getLogPath());

        CmdResult cmdResult = cmd.getCmdResult();
        if (cmdResult != null) {
            currentResult.setDuration(cmdResult.getTotalDuration());
            currentResult.setExitCode(cmdResult.getExitValue());
            currentResult.setStartTime(cmdResult.getStartTime());
            currentResult.setFinishTime(cmdResult.getFinishTime());
            currentResult.setOutputs(cmdResult.getOutput());
        }

        nodeResultDao.update(currentResult);
        return newStatus;
    }

    private void updateParent(Job job, Node current) {
        Node parent = current.getParent();
        if (parent == null) {
            return;
        }

        // get related node result
        Node first = (Node) parent.getChildren().get(0);
        NodeResult currentResult = find(current.getPath(), job.getId());
        NodeResult firstResult = find(first.getPath(), job.getId());
        NodeResult parentResult = find(parent.getPath(), job.getId());

        // update parent node result data
        EnvUtil.merge(currentResult.getOutputs(), parentResult.getOutputs(), true);
        parentResult.setStartTime(firstResult.getStartTime());
        parentResult.setFinishTime(currentResult.getFinishTime());
        parentResult.setExitCode(currentResult.getExitCode());

        // TODO: missing unit test
        long duration = 0L;
        try {
            duration = Duration.between(currentResult.getStartTime(), currentResult.getFinishTime()).getSeconds();
        } catch (Throwable ignore) {
        }

        parentResult.setDuration(parentResult.getDuration() + duration);

        if (shouldUpdateParentStatus(current, currentResult)) {
            parentResult.setStatus(currentResult.getStatus());
        }

        nodeResultDao.update(parentResult);
        LOGGER.debug("Update parent '%s' status to '%s' on job '%s'",
            parentResult.getPath(),
            parentResult.getStatus(),
            job.getId()
        );

        // recursive bottom up to update parent node result
        updateParent(job, parent);
    }

    private static boolean shouldUpdateParentStatus(Node current, NodeResult result) {
        // update parent status if current on running and it is the first one in the tree level
        if (result.isRunning()) {
            if (current.getPrev() == null) {
                return true;
            }
        }

        // update parent status if current node on stop status
        if (result.isStop()) {
            return true;
        }

        // update parent status if current on success and it is the last one in the tree level
        if (result.isSuccess()) {
            if (current.getNext() == null) {
                return true;
            }
        }

        // update parent status if current on failure and it is not allow failure
        if (result.isFailure()) {
            if (current instanceof Step) {
                if (current.getNext() == null) {
                    return true;
                }

                Step step = (Step) current;
                if (!step.getAllowFailure()) {
                    return true;
                }
            }
        }

        return false;
    }
}<|MERGE_RESOLUTION|>--- conflicted
+++ resolved
@@ -149,7 +149,12 @@
         return currentResult;
     }
 
-<<<<<<< HEAD
+    @Override
+    public NodeResult update(NodeResult nodeResult) {
+        nodeResultDao.update(nodeResult);
+        return nodeResult;
+    }
+
     /**
      * Find env variables which should write to root result output
      */
@@ -162,13 +167,8 @@
                 rootNodeResult.getOutputs().put(key, value);
             }
         }
-=======
-    @Override
-    public NodeResult update(NodeResult nodeResult) {
-        nodeResultDao.update(nodeResult);
-        return nodeResult;
->>>>>>> eae26e8c
-    }
+    }
+
 
     private NodeResult createNodeResult(Job job, NodeTree nodeTree, Node node) {
         NodeResult nodeResult = new NodeResult(job.getId(), node.getPath());
