--- conflicted
+++ resolved
@@ -14,10 +14,7 @@
  * limitations under the License.
  */
 package com.flow.platform.api.domain;
-<<<<<<< HEAD
-=======
 
->>>>>>> 75f1e767
 import java.io.Serializable;
 import java.math.BigInteger;
 
