/*
 * Copyright 2017 flow.ci
 *
 * Licensed under the Apache License, Version 2.0 (the "License");
 * you may not use this file except in compliance with the License.
 * You may obtain a copy of the License at
 *
 *    http://www.apache.org/licenses/LICENSE-2.0
 *
 * Unless required by applicable law or agreed to in writing, software
 * distributed under the License is distributed on an "AS IS" BASIS,
 * WITHOUT WARRANTIES OR CONDITIONS OF ANY KIND, either express or implied.
 * See the License for the specific language governing permissions and
 * limitations under the License.
 */

package com.flow.platform.api.util;

import com.google.gson.Gson;
import com.google.gson.GsonBuilder;
import com.google.gson.JsonIOException;
import com.google.gson.TypeAdapter;
import com.google.gson.stream.JsonReader;
import com.google.gson.stream.JsonWriter;
import java.io.IOException;
import java.io.OutputStreamWriter;
import java.lang.reflect.Type;
import java.nio.charset.Charset;
import java.time.Instant;
import java.time.ZoneId;
import java.time.ZonedDateTime;
import org.springframework.http.HttpHeaders;
import org.springframework.http.HttpOutputMessage;
import org.springframework.http.converter.HttpMessageNotWritableException;
import org.springframework.http.converter.json.GsonHttpMessageConverter;

/**
 * Gson object to json converter
 * - enable expose annotation
 * - convert ZonedDateTime to timestamp
 *
 * @author yh@firim
 */
public class GsonHttpExposeConverter extends GsonHttpMessageConverter {

    private Gson gsonForObjectToJson = new GsonBuilder()
        .excludeFieldsWithoutExposeAnnotation()
        .registerTypeAdapter(ZonedDateTime.class, new ZonedDateTimeAdaptor())
        .create();

    public GsonHttpExposeConverter() {
        super();
    }

    @Override
    protected void writeInternal(Object o, Type type, HttpOutputMessage outputMessage)
        throws IOException, HttpMessageNotWritableException {

        Charset charset = getCharset(outputMessage.getHeaders());
        OutputStreamWriter writer = new OutputStreamWriter(outputMessage.getBody(), charset);
        try {
            if (type != null) {
                gsonForObjectToJson.toJson(o, type, writer);
            } else {
                gsonForObjectToJson.toJson(o, writer);
            }
            writer.close();
        } catch (JsonIOException ex) {
            throw new HttpMessageNotWritableException("Could not write JSON: " + ex.getMessage(), ex);
        }
    }

    private Charset getCharset(HttpHeaders headers) {
        if (headers == null || headers.getContentType() == null || headers.getContentType().getCharset() == null) {
            return DEFAULT_CHARSET;
        }
        return headers.getContentType().getCharset();
    }

    /**
     * Used for convert zoned date time to timestamp
     */
    private class ZonedDateTimeAdaptor extends TypeAdapter<ZonedDateTime> {

        @Override
        public void write(JsonWriter out, ZonedDateTime value) throws IOException {
<<<<<<< HEAD
            if (value == null) {
                out.nullValue();
                return;
            }
            out.value(value.toEpochSecond());
=======
            if (value != null) {
                out.value(value.toEpochSecond());
            }else{
                out.nullValue();
            }
>>>>>>> 904dcd37
        }

        @Override
        public ZonedDateTime read(JsonReader in) throws IOException {
            Long ts = in.nextLong();
            Instant i = Instant.ofEpochSecond(ts);
            ZonedDateTime z;
            z = ZonedDateTime.ofInstant(i, ZoneId.systemDefault());
            return z;
        }
    }
}<|MERGE_RESOLUTION|>--- conflicted
+++ resolved
@@ -84,19 +84,11 @@
 
         @Override
         public void write(JsonWriter out, ZonedDateTime value) throws IOException {
-<<<<<<< HEAD
             if (value == null) {
                 out.nullValue();
                 return;
             }
             out.value(value.toEpochSecond());
-=======
-            if (value != null) {
-                out.value(value.toEpochSecond());
-            }else{
-                out.nullValue();
-            }
->>>>>>> 904dcd37
         }
 
         @Override
