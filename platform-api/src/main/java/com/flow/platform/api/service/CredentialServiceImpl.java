/*
 * Copyright 2017 flow.ci
 *
 * Licensed under the Apache License, Version 2.0 (the "License");
 * you may not use this file except in compliance with the License.
 * You may obtain a copy of the License at
 *
 *    http://www.apache.org/licenses/LICENSE-2.0
 *
 * Unless required by applicable law or agreed to in writing, software
 * distributed under the License is distributed on an "AS IS" BASIS,
 * WITHOUT WARRANTIES OR CONDITIONS OF ANY KIND, either express or implied.
 * See the License for the specific language governing permissions and
 * limitations under the License.
 */
package com.flow.platform.api.service;

import static com.flow.platform.api.config.AppConfig.ALLOW_SIZE;
import static com.flow.platform.api.config.AppConfig.ALLOW_SUFFIX;

import com.flow.platform.api.dao.CredentialStorageDao;
import com.flow.platform.api.domain.Credential;
import com.flow.platform.api.domain.CredentialStorage;
import com.flow.platform.api.domain.CredentialType;
import com.flow.platform.core.exception.IllegalParameterException;
import com.jcraft.jsch.JSch;
import com.jcraft.jsch.KeyPair;
import java.io.ByteArrayOutputStream;
import java.time.ZonedDateTime;
import java.util.ArrayList;
import java.util.HashMap;
import java.util.List;
import java.util.Map;
import org.springframework.beans.factory.annotation.Autowired;
import org.springframework.stereotype.Service;

/**
 * @author lhl
 */

@Service(value = "credentialService")
public class CredentialServiceImpl implements CredentialService {

    @Autowired
    private CredentialStorageDao credentialStorageDao;

    @Override
    public Credential create(Credential credential) {
        CredentialStorage credentialStorage = new CredentialStorage(credential, ZonedDateTime.now(),
            ZonedDateTime.now());
        if(findCredentialByName(credential.getName()) != null){
            throw new IllegalParameterException(String.format("name is already present"));
        } else {
            credentialStorageDao.save(credentialStorage);
            return credential;
        }

    }

    @Override
    public Credential find(String name) {
        return findCredentialByName(name).getContent();
    }

    @Override
    public Credential update(Credential credential) {
        CredentialStorage credentialStorage = findCredentialByName(credential.getName());
        credentialStorage.setContent(credential);
        credentialStorageDao.update(credentialStorage);
        return credential;
    }

    @Override
    public void delete(String name) {
        CredentialStorage credentialStorage = findCredentialByName(name);
        credentialStorageDao.delete(credentialStorage);
    }

    @Override
    public List<Credential> listCredentials() {
        return listCertificate();
    }

    @Override
    public List<Credential> listTypes(String credentialType) {
        List<Credential> list = new ArrayList<>();
        CredentialType credentialType1 = CredentialType.valueOf(credentialType);
        List<Credential> list_certificate = listCertificate();
        for (Credential credential : list_certificate) {
            if (credential.getCredentialType() == credentialType1) {
                list.add(credential);
            }
        }
        return list;
    }


    @Override
    public Map<String, String> getKeyMap() {
        String comment = "FLOWCI";
        Map<String, String> keys = new HashMap<>();
        int type = KeyPair.RSA;
        JSch jsch = new JSch();
        try {
            KeyPair kpair = KeyPair.genKeyPair(jsch, type);

            // private key
            ByteArrayOutputStream baos = new ByteArrayOutputStream();
            kpair.writePrivateKey(baos);
            String privateKeyString = baos.toString();

            // public key
            baos = new ByteArrayOutputStream();
            kpair.writePublicKey(baos, comment);
            String publicKeyString = baos.toString();
            kpair.dispose();

            keys.put("publicKey", publicKeyString);
            keys.put("privateKey", privateKeyString);
        } catch (Exception e) {
            return null;
        }
        return keys;
    }

    public long getAllowSize(){
        return ALLOW_SIZE;
    }

    public String allowSuffix(){
        return ALLOW_SUFFIX;
    }

    private CredentialStorage findCredentialByName(String name) {
        for (CredentialStorage credentialStorage : credentialStorageDao.list()) {
            if (credentialStorage.getContent().getName().equals(name)) {
                return credentialStorage;
            }
        }
        return null;
    }

    private List<Credential> listCertificate() {
        List<Credential> list = new ArrayList<>();
        for (CredentialStorage credentialStorage : credentialStorageDao.list()) {
            list.add(credentialStorage.getContent());
        }
        return list;
    }
<<<<<<< HEAD

=======
>>>>>>> 3c46ca93
}<|MERGE_RESOLUTION|>--- conflicted
+++ resolved
@@ -147,8 +147,4 @@
         }
         return list;
     }
-<<<<<<< HEAD
-
-=======
->>>>>>> 3c46ca93
 }