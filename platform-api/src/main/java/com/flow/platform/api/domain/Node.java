/*
 * Copyright 2017 flow.ci
 *
 * Licensed under the Apache License, Version 2.0 (the "License");
 * you may not use this file except in compliance with the License.
 * You may obtain a copy of the License at
 *
 *    http://www.apache.org/licenses/LICENSE-2.0
 *
 * Unless required by applicable law or agreed to in writing, software
 * distributed under the License is distributed on an "AS IS" BASIS,
 * WITHOUT WARRANTIES OR CONDITIONS OF ANY KIND, either express or implied.
 * See the License for the specific language governing permissions and
 * limitations under the License.
 */

package com.flow.platform.api.domain;

import com.flow.platform.domain.Jsonable;
<<<<<<< HEAD

import java.time.ZonedDateTime;
import java.util.*;

public abstract class Node extends Jsonable {

=======
import com.google.gson.annotations.SerializedName;
import java.util.Date;
import java.util.HashMap;
import java.util.LinkedList;
import java.util.List;
import java.util.Map;
/**
 *Gson解析yml文件时，SerializedName直接找
 * 父类，因为abstract不能被实例，所以现在
 * 修改为class
 */
public class Node<T extends Node> extends Jsonable {
>>>>>>> b4ed0d79
    protected String path;

    protected String name;

    protected String script;

    protected Map<String, String> envs = new HashMap<>();

    protected Node Parent;

    @SerializedName("steps")
    protected List<T> children = new LinkedList<>();

    protected Node prev;

    protected Node next;

    protected ZonedDateTime createdAt;

    protected ZonedDateTime updatedAt;

    public Node() {
    }

    public Node(String path, String name) {
        this.path = path;
        this.name = name;
    }

    public String getPath() {
        return path;
    }

    public void setPath(String path) {
        this.path = path;
    }

    public String getName() {
        return name;
    }

    public void setName(String name) {
        this.name = name;
    }

    public Map<String, String> getEnvs() {
        return envs;
    }

    public void setEnvs(Map<String, String> envs) {
        this.envs = envs;
    }

    public Node getParent() {
        return Parent;
    }

    public void setParent(Node parent) {
        Parent = parent;
    }

    public List<T> getChildren() {
        return children;
    }

    public void setChildren(List<T> children) {
        this.children = children;
    }

    public Node getPrev() {
        return prev;
    }

    public void setPrev(Node prev) {
        this.prev = prev;
    }

    public Node getNext() {
        return next;
    }

    public void setNext(Node next) {
        this.next = next;
    }

    public ZonedDateTime getCreatedAt() {
        return createdAt;
    }

    public void setCreatedAt(ZonedDateTime createdAt) {
        this.createdAt = createdAt;
    }

    public ZonedDateTime getUpdatedAt() {
        return updatedAt;
    }

    public void setUpdatedAt(ZonedDateTime updatedAt) {
        this.updatedAt = updatedAt;
    }

    public String getScript() {
        return script;
    }

    public void setScript(String script) {
        this.script = script;
    }

    @Override
    public boolean equals(Object o) {
        if (this == o) {
            return true;
        }
        if (o == null || getClass() != o.getClass()) {
            return false;
        }

        Node node = (Node) o;

        return path.equals(node.path);
    }

    @Override
    public int hashCode() {
        return path.hashCode();
    }

    @Override
    public String toString() {
        return "Node{" +
            "path='" + path + '\'' +
            '}';
    }
}<|MERGE_RESOLUTION|>--- conflicted
+++ resolved
@@ -17,16 +17,10 @@
 package com.flow.platform.api.domain;
 
 import com.flow.platform.domain.Jsonable;
-<<<<<<< HEAD
 
+import com.google.gson.annotations.SerializedName;
 import java.time.ZonedDateTime;
-import java.util.*;
 
-public abstract class Node extends Jsonable {
-
-=======
-import com.google.gson.annotations.SerializedName;
-import java.util.Date;
 import java.util.HashMap;
 import java.util.LinkedList;
 import java.util.List;
@@ -37,7 +31,7 @@
  * 修改为class
  */
 public class Node<T extends Node> extends Jsonable {
->>>>>>> b4ed0d79
+
     protected String path;
 
     protected String name;
