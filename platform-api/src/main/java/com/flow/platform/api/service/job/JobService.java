--- conflicted
+++ resolved
@@ -72,9 +72,5 @@
     /**
      * stop job
      */
-<<<<<<< HEAD
-    Boolean stopJob(String path, Integer buildNumber);
-=======
     Job stopJob(String name, Integer buildNumber);
->>>>>>> bc39ff6f
 }