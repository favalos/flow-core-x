--- conflicted
+++ resolved
@@ -31,10 +31,6 @@
 /**
  * @author gyfirim
  */
-<<<<<<< HEAD
-
-=======
->>>>>>> 7cad3239
 @Service(value = "nodeResultService")
 public class NodeResultServiceImpl implements NodeResultService {
 
@@ -71,15 +67,10 @@
     }
 
     @Override
-<<<<<<< HEAD
-    public NodeResult save(BigInteger jobId, NodeResult nodeResult) {
-        return null;
-=======
     public NodeResult save(BigInteger jobId, Node node) {
         NodeResult nodeResult = new NodeResult(jobId, node.getPath());
         nodeResult.setNodeTag(node instanceof Flow ? NodeTag.FLOW : NodeTag.STEP);
         return nodeResultDao.save(nodeResult);
->>>>>>> 7cad3239
     }
 
     @Override
