/*
 * Copyright 2017 flow.ci
 *
 * Licensed under the Apache License, Version 2.0 (the "License");
 * you may not use this file except in compliance with the License.
 * You may obtain a copy of the License at
 *
 *    http://www.apache.org/licenses/LICENSE-2.0
 *
 * Unless required by applicable law or agreed to in writing, software
 * distributed under the License is distributed on an "AS IS" BASIS,
 * WITHOUT WARRANTIES OR CONDITIONS OF ANY KIND, either express or implied.
 * See the License for the specific language governing permissions and
 * limitations under the License.
 */

package com.flow.platform.api.dao.job;

import com.flow.platform.api.dao.util.JobConvertUtil;
import com.flow.platform.api.domain.job.Job;
import com.flow.platform.api.domain.job.JobStatus;
import com.flow.platform.api.domain.job.NodeStatus;
import com.flow.platform.core.dao.AbstractBaseDao;
import java.math.BigInteger;
import java.time.ZonedDateTime;
import java.util.Collection;
import java.util.List;
import javax.persistence.criteria.CriteriaBuilder;
import javax.persistence.criteria.CriteriaQuery;
import javax.persistence.criteria.Predicate;
import javax.persistence.criteria.Root;
import org.hibernate.Session;
import org.hibernate.query.NativeQuery;
import org.springframework.stereotype.Repository;

/**
 * @author yh@firim
 */
@Repository(value = "jobDao")
public class JobDaoImpl extends AbstractBaseDao<BigInteger, Job> implements JobDao {

    private final static String JOB_QUERY = "select * from job as job left join node_result as nr "
        + "on job.node_path=nr.node_path and job.id=nr.job_id";

    @Override
    protected Class<Job> getEntityClass() {
        return Job.class;
    }

    @Override
    protected String getKeyName() {
        return "id";
    }

    @Override
    public List<Job> list() {
        return execute((Session session) -> {
            NativeQuery nativeQuery = session.createNativeQuery(JOB_QUERY).setResultSetMapping("MappingJobResult");
            List<Object[]> objects = nativeQuery.list();
            return JobConvertUtil.convert(objects);
        });
    }

    @Override
    public List<Job> list(List<String> sessionIds, NodeStatus nodeStatus) {
        return execute((Session session) -> {
            NativeQuery nativeQuery = session.createNativeQuery(
                JOB_QUERY + " where job.session_id in (:sessionIds) and nr.node_status=:status")
                .setParameter("sessionIds", sessionIds)
                .setParameter("status", nodeStatus.getName())
                .setResultSetMapping("MappingJobResult");

            List<Object[]> objects = nativeQuery.list();
            return JobConvertUtil.convert(objects);
        });
    }

    @Override
    public Job get(BigInteger key) {
        return execute((Session session) -> {
            NativeQuery nativeQuery = session.createNativeQuery(JOB_QUERY + " where job.id=:id")
                .setParameter("id", key)
                .setResultSetMapping("MappingJobResult");

            Object[] objects = (Object[]) nativeQuery.uniqueResult();
            return JobConvertUtil.convert(objects);
        });
    }

    @Override
    public List<Job> latestByPath(List<String> paths) {
        return execute((Session session) -> {
            final StringBuilder query = new StringBuilder(JOB_QUERY);
            if (hasCollection(paths)) {
                query.append(" where id in (select max(id) from job where node_path in (:paths) group by node_path)");
            } else {
                query.append(" where id in (select max(id) from job group by node_path)");
            }

            NativeQuery nativeQuery = session.createNativeQuery(query.toString())
                .setResultSetMapping("MappingJobResult");
            if (hasCollection(paths)) {
                nativeQuery.setParameterList("paths", paths);
            }

            List<Object[]> objects = nativeQuery.list();
            return JobConvertUtil.convert(objects);
        });
    }

    @Override
    public List<Job> listByPath(final List<String> paths) {
        return execute((Session session) -> {
            final StringBuilder query = new StringBuilder(JOB_QUERY);
            if (hasCollection(paths)) {
                query.append(" where job.node_path in (:paths) order by job.created_at desc ");
            }

            NativeQuery nativeQuery = session.createNativeQuery(query.toString())
                .setResultSetMapping("MappingJobResult");
            if (hasCollection(paths)) {
                nativeQuery.setParameterList("paths", paths);
            }

            List<Object[]> objects = nativeQuery.list();
            return JobConvertUtil.convert(objects);
        });
    }

    @Override
    public List<Job> listForExpired(ZonedDateTime updatedTime, JobStatus... status) {
        return execute((Session session) -> {
            CriteriaBuilder builder = session.getCriteriaBuilder();

            CriteriaQuery<Job> select = builder.createQuery(Job.class);
            Root<Job> from = select.from(Job.class);

            Predicate createdPredicate = builder.lessThan(from.get("updatedAt"), updatedTime);
            Predicate statusPredicate = from.get("status").in(status);

            select.where(createdPredicate, statusPredicate);

            return session.createQuery(select).list();

        });
    }

    @Override
    public Job get(String path, Integer number) {
        return execute((Session session) -> {
            NativeQuery nativeQuery = session.createNativeQuery(
                JOB_QUERY + " where job.node_path=:name and job.build_number=:build_number")
                .setParameter("name", path)
                .setParameter("build_number", number)
                .setResultSetMapping("MappingJobResult");
            Object[] objects = (Object[]) nativeQuery.uniqueResult();
            return JobConvertUtil.convert(objects);
        });
    }

    @Override
    public Integer maxBuildNumber(String path) {
        return execute((Session session) -> {
            String select = "select max(build_number) from job where node_path=:node_path";
            Integer integer = (Integer) session
                .createNativeQuery(select)
                .setParameter("node_path", path)
                .uniqueResult();

            if (integer == null) {
                integer = 0;
            }

            return integer;
        });
    }

<<<<<<< HEAD
    @Override
    public List<BigInteger> findJobIdsByPath(String path) {
        return execute(session -> session
            .createQuery("select id from Job where nodePath = ?", BigInteger.class)
            .setParameter(0, path)
            .list());
    }


    @Override
    public int deleteJob(String path) {
        return execute(session -> session
            .createQuery("delete from Job where nodePath = ?")
            .setParameter(0, path)
            .executeUpdate());
    }

    @Override
    public List<Job> listJob(ZonedDateTime zonedDateTime, JobStatus... status) {
        return execute((Session session) -> {
            CriteriaBuilder builder = session.getCriteriaBuilder();

            CriteriaQuery<Job> select = builder.createQuery(Job.class);
            Root<Job> from = select.from(Job.class);

            Predicate createdPredicate = builder.lessThan(from.get("updatedAt"), zonedDateTime);
            Predicate statusPredicate = from.get("status").in(status);

            select.where(createdPredicate, statusPredicate);

            return session.createQuery(select).list();

        });
    }

=======
>>>>>>> 0a636882
    private static boolean hasCollection(final Collection<String> data) {
        return data != null && data.size() > 0;
    }
}<|MERGE_RESOLUTION|>--- conflicted
+++ resolved
@@ -175,7 +175,6 @@
         });
     }
 
-<<<<<<< HEAD
     @Override
     public List<BigInteger> findJobIdsByPath(String path) {
         return execute(session -> session
@@ -193,26 +192,6 @@
             .executeUpdate());
     }
 
-    @Override
-    public List<Job> listJob(ZonedDateTime zonedDateTime, JobStatus... status) {
-        return execute((Session session) -> {
-            CriteriaBuilder builder = session.getCriteriaBuilder();
-
-            CriteriaQuery<Job> select = builder.createQuery(Job.class);
-            Root<Job> from = select.from(Job.class);
-
-            Predicate createdPredicate = builder.lessThan(from.get("updatedAt"), zonedDateTime);
-            Predicate statusPredicate = from.get("status").in(status);
-
-            select.where(createdPredicate, statusPredicate);
-
-            return session.createQuery(select).list();
-
-        });
-    }
-
-=======
->>>>>>> 0a636882
     private static boolean hasCollection(final Collection<String> data) {
         return data != null && data.size() > 0;
     }
