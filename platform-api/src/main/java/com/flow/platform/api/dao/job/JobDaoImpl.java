/*
 * Copyright 2017 flow.ci
 *
 * Licensed under the Apache License, Version 2.0 (the "License");
 * you may not use this file except in compliance with the License.
 * You may obtain a copy of the License at
 *
 *    http://www.apache.org/licenses/LICENSE-2.0
 *
 * Unless required by applicable law or agreed to in writing, software
 * distributed under the License is distributed on an "AS IS" BASIS,
 * WITHOUT WARRANTIES OR CONDITIONS OF ANY KIND, either express or implied.
 * See the License for the specific language governing permissions and
 * limitations under the License.
 */

package com.flow.platform.api.dao.job;

import com.flow.platform.api.dao.util.JobConvertUtil;
import com.flow.platform.api.domain.job.Job;
import com.flow.platform.api.domain.job.JobStatus;
import com.flow.platform.api.domain.job.NodeStatus;
import com.flow.platform.core.dao.AbstractBaseDao;
import java.math.BigInteger;
import java.time.ZonedDateTime;
import java.util.Collection;
import java.util.List;
import javax.persistence.criteria.CriteriaBuilder;
import javax.persistence.criteria.CriteriaQuery;
import javax.persistence.criteria.Predicate;
import javax.persistence.criteria.Root;
import org.hibernate.Session;
import org.hibernate.query.NativeQuery;
import org.springframework.stereotype.Repository;

/**
 * @author yh@firim
 */
@Repository(value = "jobDao")
public class JobDaoImpl extends AbstractBaseDao<BigInteger, Job> implements JobDao {

    private final static String JOB_QUERY = "select * from job as job left join node_result as nr "
        + "on job.node_path=nr.node_path and job.id=nr.job_id";

    @Override
    protected Class<Job> getEntityClass() {
        return Job.class;
    }

    @Override
    protected String getKeyName() {
        return "id";
    }

    @Override
    public List<Job> list() {
        return execute((Session session) -> {
            NativeQuery nativeQuery = session.createNativeQuery(JOB_QUERY).setResultSetMapping("MappingJobResult");
            List<Object[]> objects = nativeQuery.list();
            return JobConvertUtil.convert(objects);
        });
    }

    @Override
    public List<Job> list(List<String> sessionIds, NodeStatus nodeStatus) {
        return execute((Session session) -> {
            NativeQuery nativeQuery = session.createNativeQuery(
                JOB_QUERY + " where job.session_id in (:sessionIds) and nr.node_status=:status")
                .setParameter("sessionIds", sessionIds)
                .setParameter("status", nodeStatus.getName())
                .setResultSetMapping("MappingJobResult");

            List<Object[]> objects = nativeQuery.list();
            return JobConvertUtil.convert(objects);
        });
    }

    @Override
    public Job get(BigInteger key) {
        return execute((Session session) -> {
            NativeQuery nativeQuery = session.createNativeQuery(JOB_QUERY + " where job.id=:id")
                .setParameter("id", key)
                .setResultSetMapping("MappingJobResult");

            Object[] objects = (Object[]) nativeQuery.uniqueResult();
            return JobConvertUtil.convert(objects);
        });
    }

    @Override
    public List<Job> latestByPath(List<String> paths) {
        return execute((Session session) -> {
            final StringBuilder query = new StringBuilder(JOB_QUERY);
            if (hasCollection(paths)) {
                query.append(" where id in (select max(id) from job where node_path in (:paths) group by node_path)");
            } else {
                query.append(" where id in (select max(id) from job group by node_path)");
            }

            NativeQuery nativeQuery = session.createNativeQuery(query.toString())
                .setResultSetMapping("MappingJobResult");
            if (hasCollection(paths)) {
                nativeQuery.setParameterList("paths", paths);
            }

            List<Object[]> objects = nativeQuery.list();
            return JobConvertUtil.convert(objects);
        });
    }

    @Override
    public List<Job> listByPath(final List<String> paths) {
        return execute((Session session) -> {
            final StringBuilder query = new StringBuilder(JOB_QUERY);
            if (hasCollection(paths)) {
                query.append(" where job.node_path in (:paths) order by job.created_at desc ");
            }

            NativeQuery nativeQuery = session.createNativeQuery(query.toString())
                .setResultSetMapping("MappingJobResult");
            if (hasCollection(paths)) {
                nativeQuery.setParameterList("paths", paths);
            }

            List<Object[]> objects = nativeQuery.list();
            return JobConvertUtil.convert(objects);
        });
    }

    @Override
    public Job get(String path, Integer number) {
        return execute((Session session) -> {
            NativeQuery nativeQuery = session.createNativeQuery(
                JOB_QUERY + " where job.node_path=:name and job.build_number=:build_number")
                .setParameter("name", path)
                .setParameter("build_number", number)
                .setResultSetMapping("MappingJobResult");
            Object[] objects = (Object[]) nativeQuery.uniqueResult();
            return JobConvertUtil.convert(objects);
        });
    }

    @Override
    public Integer maxBuildNumber(String path) {
        return execute((Session session) -> {
            String select = "select max(build_number) from job where node_path=:node_path";
            Integer integer = (Integer) session
                .createNativeQuery(select)
                .setParameter("node_path", path)
                .uniqueResult();

            if (integer == null) {
                integer = 0;
            }

            return integer;
        });
    }

    @Override
<<<<<<< HEAD
    public List<BigInteger> findJobIdsByPath(String path){
        return execute(session -> session
            .createQuery("select id from Job where nodePath = ?", BigInteger.class)
            .setParameter(0, path)
            .list());
    }


    @Override
    public int deleteJob(String path){
        return execute(session -> session
            .createQuery("delete from Job where nodePath = ?")
            .setParameter(0, path)
            .executeUpdate());
=======
    public List<Job> listJob(ZonedDateTime zonedDateTime, JobStatus... status) {
        return execute((Session session) -> {
            CriteriaBuilder builder = session.getCriteriaBuilder();

            CriteriaQuery<Job> select = builder.createQuery(Job.class);
            Root<Job> from = select.from(Job.class);

            Predicate createdPredicate = builder.lessThan(from.get("updatedAt"), zonedDateTime);
            Predicate statusPredicate = from.get("status").in(status);

            select.where(createdPredicate, statusPredicate);

            return session.createQuery(select).list();

        });
>>>>>>> 113f69e5
    }

    private static boolean hasCollection(final Collection<String> data) {
        return data != null && data.size() > 0;
    }
}<|MERGE_RESOLUTION|>--- conflicted
+++ resolved
@@ -158,7 +158,6 @@
     }
 
     @Override
-<<<<<<< HEAD
     public List<BigInteger> findJobIdsByPath(String path){
         return execute(session -> session
             .createQuery("select id from Job where nodePath = ?", BigInteger.class)
@@ -173,7 +172,9 @@
             .createQuery("delete from Job where nodePath = ?")
             .setParameter(0, path)
             .executeUpdate());
-=======
+    }
+
+    @Override
     public List<Job> listJob(ZonedDateTime zonedDateTime, JobStatus... status) {
         return execute((Session session) -> {
             CriteriaBuilder builder = session.getCriteriaBuilder();
@@ -189,7 +190,6 @@
             return session.createQuery(select).list();
 
         });
->>>>>>> 113f69e5
     }
 
     private static boolean hasCollection(final Collection<String> data) {
