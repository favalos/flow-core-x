/*
 * Copyright 2017 flow.ci
 *
 * Licensed under the Apache License, Version 2.0 (the "License");
 * you may not use this file except in compliance with the License.
 * You may obtain a copy of the License at
 *
 *    http://www.apache.org/licenses/LICENSE-2.0
 *
 * Unless required by applicable law or agreed to in writing, software
 * distributed under the License is distributed on an "AS IS" BASIS,
 * WITHOUT WARRANTIES OR CONDITIONS OF ANY KIND, either express or implied.
 * See the License for the specific language governing permissions and
 * limitations under the License.
 */

package com.flow.platform.api.controller;

import com.flow.platform.api.domain.EmailSettingContent;
import com.flow.platform.api.domain.MessageType;
import com.flow.platform.api.domain.response.SmtpAuthResponse;
import com.flow.platform.api.service.MessageService;
import com.flow.platform.core.exception.IllegalParameterException;
import org.springframework.beans.factory.annotation.Autowired;
import org.springframework.web.bind.annotation.GetMapping;
import org.springframework.web.bind.annotation.PatchMapping;
import org.springframework.web.bind.annotation.PostMapping;
import org.springframework.web.bind.annotation.RequestBody;
import org.springframework.web.bind.annotation.RequestMapping;
import org.springframework.web.bind.annotation.RestController;

/**
 * @author yh@firim
 */

@RestController
@RequestMapping(path = "/message")
public class MessageController {

    @Autowired
    private MessageService messageService;

    /**
     * @api {Post} /message/email/settings createOrUpdate
     * @apiExample Example usage:
     *     endpoint: http://localhost/message/email/settings
     *
     *     body:
     *     {
     *       "smtpUrl": "",
     *       "smtpPort": "22",
     *       "username": xxx,
     *       "password": xxxx,
     *       "sender": xxxx
     *     }
     *
     * @apiName CreateEmail
     * @apiGroup EmailSetting
<<<<<<< HEAD
     * @apiDescription createOrUpdate email settings
     *
=======
     * @apiDescription create email settings
     * @apiParam {String} [smtpUrl] required smtp host
     * @apiParam {String} [smtpPort] required smtp port
     * @apiParam {String} username optional smtp username
     * @apiParam {String} password optional smtp password
     * @apiParam {String} sender optional smtp sender
>>>>>>> bb8ec5a2
     * @apiSuccessExample {String} Success-Response:
     *     HTTP/1.1 200 OK
     *     {
     *       "smtpUrl": "",
     *       "smtpPort": "22",
     *       "username": xxx,
     *       "password": xxxx,
     *       "sender": xxxx
     *     }
     */
    @PostMapping(path = "/email/settings")
    public EmailSettingContent createEmailSetting(@RequestBody EmailSettingContent emailSetting) {
        emailSetting.setType(MessageType.EMAIl);
        return (EmailSettingContent) messageService.save(emailSetting);
    }

    /**
     * @api {Get} /message/email/settings Get
     * @apiName GetEmail
     * @apiGroup EmailSetting
     * @apiDescription Get email settings
     *
     * @apiSuccessExample {String} Success-Response:
     *     HTTP/1.1 200 OK
     *     {
     *       "smtpUrl": "",
     *       "smtpPort": "22",
     *       "username": xxx,
     *       "password": xxxx,
     *       "sender": xxxx
     *     }
     */
    @GetMapping(path = "/email/settings")
    public EmailSettingContent showEmailSetting() {
        return (EmailSettingContent) messageService.find(MessageType.EMAIl);
    }

    /**
     * @api {Patch} /message/email/settings update
     * @apiExample Example usage:
     *     endpoint: http://localhost/message/email/settings
     *
     *     body:
     *     {
     *       "smtpUrl": "",
     *       "smtpPort": "22",
     *       "username": xxx,
     *       "password": xxxx,
     *       "sender": xxxx
     *     }
     *
     * @apiName UpdateEmail
     * @apiGroup EmailSetting
     * @apiDescription update email settings
     * @apiParam {String} smtpUrl required smtp host
     * @apiParam {String} smtpPort required smtp port
     * @apiParam {String} [username] optional smtp username
     * @apiParam {String} [password] optional smtp password
     * @apiParam {String} sender optional smtp sender
     * @apiSuccessExample {String} Success-Response:
     *     HTTP/1.1 200 OK
     *     {
     *       "smtpUrl": "",
     *       "smtpPort": "22",
     *       "username": xxx,
     *       "password": xxxx,
     *       "sender": xxxx
     *     }
     */
    @PatchMapping(path = "/email/settings")
    public EmailSettingContent updateEmailSetting(@RequestBody EmailSettingContent emailSetting) {
        return (EmailSettingContent) messageService.update(emailSetting);
    }

    /**
     * @api {Post} /message/email/settings/auth test smtp
     * @apiName AuthEmailSetting
     * @apiGroup EmailSetting
     * @apiDescription test smtp settings
     * @apiParam {String} smtpUrl required smtp host
     * @apiParam {String} smtpPort required smtp port
     * @apiParam {String} [username] optional smtp username
     * @apiParam {String} [password] optional smtp password
     * @apiParam {String} sender optional smtp sender
     * @apiExample Example usage:
     *     endpoint: http://localhost/message/email/settings/auth
     *
     *     body:
     *     {
     *       "smtpUrl": "",
     *       "smtpPort": "22",
     *       "username": xxx,
     *       "password": xxxx,
     *       "sender": xxxx
     *     }
     *
     * @apiSuccessExample {String} Success-Response:
     *     HTTP/1.1 200 OK
     *
     * @apiErrorExample {json} Error-Response:
     *     HTTP/1.1 400 Bad Request
     *     {
     *         "message": "smtp test error"
     *     }
     */
    @PostMapping(path = "/email/settings/auth")
    public SmtpAuthResponse authEmailSetting(@RequestBody EmailSettingContent emailSetting) {
        if (messageService.authEmailSetting(emailSetting)) {
            return new SmtpAuthResponse(true);
        } else {
            throw new IllegalParameterException("email test error");
        }
    }
}<|MERGE_RESOLUTION|>--- conflicted
+++ resolved
@@ -41,11 +41,10 @@
     private MessageService messageService;
 
     /**
-     * @api {Post} /message/email/settings createOrUpdate
-     * @apiExample Example usage:
-     *     endpoint: http://localhost/message/email/settings
+     * @api {Post} /message/email/settings Create
+     * @apiParamExample {json} Request-Body:
+     *  smtpUrl and smtpPort are required
      *
-     *     body:
      *     {
      *       "smtpUrl": "",
      *       "smtpPort": "22",
@@ -54,20 +53,9 @@
      *       "sender": xxxx
      *     }
      *
-     * @apiName CreateEmail
      * @apiGroup EmailSetting
-<<<<<<< HEAD
-     * @apiDescription createOrUpdate email settings
-     *
-=======
-     * @apiDescription create email settings
-     * @apiParam {String} [smtpUrl] required smtp host
-     * @apiParam {String} [smtpPort] required smtp port
-     * @apiParam {String} username optional smtp username
-     * @apiParam {String} password optional smtp password
-     * @apiParam {String} sender optional smtp sender
->>>>>>> bb8ec5a2
-     * @apiSuccessExample {String} Success-Response:
+     * @apiDescription Create email settings
+     * @apiSuccessExample {json} Success-Response:
      *     HTTP/1.1 200 OK
      *     {
      *       "smtpUrl": "",
