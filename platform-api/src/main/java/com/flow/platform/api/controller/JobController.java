--- conflicted
+++ resolved
@@ -61,7 +61,6 @@
     }
 
     /**
-<<<<<<< HEAD
      * @api {post} /jobs/:root Create
      * @apiParam {String} root flow node path
      * @apiGroup Jobs
@@ -143,174 +142,6 @@
     public Job show(@PathVariable Integer buildNumber) {
         String path = getNodePathFromUrl();
         return jobService.find(path, buildNumber);
-=======
-     * @api {Post} /jobs/:flowName create
-     * @apiName CreateJob
-     * @apiParam {String} [flowName] flow name
-     * @apiGroup Job
-     * @apiDescription run job and create job
-     *
-     * @apiSuccessExample {String} Success-Response:
-     *     HTTP/1.1 200 OK
-     *
-     *  {
-     *       "nodePath": "Fflow",
-     *       "nodeName": "Fflow",
-     *       "createdAt": 1503884024,
-     *       "updatedAt": 1503884024,
-     *       "number": 8,
-     *       "result": {
-     *          "outputs": {
-     *              "FLOW_WORKSPACE": "~/flow-platform/test/id/1/1/3",
-     *              "FLOW_VERSION": "1.0.0.0.0",
-     *              "FLOW_YML_STATUS": "FOUND",
-     *              "FLOW_GIT_WEBHOOK": "http://localhost:8088/hooks/git/Fflow",
-     *              "FLOW_STATUS": "READY",
-     *              "FLOW_GIT_COMMIT_ID": "1234",
-     *              "FLOW_GIT_CHANGELOG": "test",
-     *              "FLOW_GIT_COMPARE_ID": "1234..12121",
-     *              "FLOW_GIT_BRANCH": "master",
-     *              "FLOW_GIT_COMMITER": "WILL"
-     *          },
-     *          "duration": 9,
-     *          "exitCode": 0,
-     *          "logPaths": [
-     *
-     *          ],
-     *          "status": "SUCCESS",
-     *          "cmdId": "c1ff44c3-f047-4ba6-a39d-9e0c7c0682fd",
-     *          "nodeTag": "FLOW",
-     *          "startTime": 1503884025,
-     *          "finishTime": 1503884034,
-     *          "createdAt": 1503884024,
-     *          "updatedAt": 1503884024
-     *       },
-     *       "envs": {
-     *          "FLOW_WORKSPACE": "~/flow-platform/test/id/1/1/3",
-     *          "FLOW_VERSION": "1.0.0.0.0",
-     *          "FLOW_YML_STATUS": "FOUND",
-     *          "FLOW_GIT_WEBHOOK": "http://localhost:8088/hooks/git/Fflow",
-     *          "FLOW_STATUS": "READY"
-     *       }
-     *   }
-     */
-    @PostMapping(path = "/{flowName}")
-    public Job create(@PathVariable String flowName) {
-        return jobService.createJob(PathUtil.build(flowName));
-    }
-
-    /**
-     * @api {Get} /jobs/:flowName list
-     * @apiName ListJobs
-     * @apiParam {String} [flowName] flow name
-     * @apiGroup Job
-     * @apiDescription get jobs from flowName
-     *
-     * @apiSuccessExample {String} Success-Response:
-     *     HTTP/1.1 200 OK
-     *
-     *  [{
-     *       "nodePath": "Fflow",
-     *       "nodeName": "Fflow",
-     *       "createdAt": 1503884024,
-     *       "updatedAt": 1503884024,
-     *       "number": 8,
-     *       "result": {
-     *          "outputs": {
-     *              "FLOW_WORKSPACE": "~/flow-platform/test/id/1/1/3",
-     *              "FLOW_VERSION": "1.0.0.0.0",
-     *              "FLOW_YML_STATUS": "FOUND",
-     *              "FLOW_GIT_WEBHOOK": "http://localhost:8088/hooks/git/Fflow",
-     *              "FLOW_STATUS": "READY",
-     *              "FLOW_GIT_COMMIT_ID": "1234",
-     *              "FLOW_GIT_CHANGELOG": "test",
-     *              "FLOW_GIT_COMPARE_ID": "1234..12121",
-     *              "FLOW_GIT_BRANCH": "master",
-     *              "FLOW_GIT_COMMITER": "WILL"
-     *          },
-     *          "duration": 9,
-     *          "exitCode": 0,
-     *          "logPaths": [
-     *
-     *          ],
-     *          "status": "SUCCESS",
-     *          "cmdId": "c1ff44c3-f047-4ba6-a39d-9e0c7c0682fd",
-     *          "nodeTag": "FLOW",
-     *          "startTime": 1503884025,
-     *          "finishTime": 1503884034,
-     *          "createdAt": 1503884024,
-     *          "updatedAt": 1503884024
-     *       },
-     *       "envs": {
-     *          "FLOW_WORKSPACE": "~/flow-platform/test/id/1/1/3",
-     *          "FLOW_VERSION": "1.0.0.0.0",
-     *          "FLOW_YML_STATUS": "FOUND",
-     *          "FLOW_GIT_WEBHOOK": "http://localhost:8088/hooks/git/Fflow",
-     *          "FLOW_STATUS": "READY"
-     *       }
-     *   }]
-     */
-    @GetMapping
-    public Collection<Job> index(@RequestParam(required = false) String flowName) {
-        return jobService.listJobs(flowName, null);
-    }
-
-    /**
-     * @api {get} /jobs/:flowName/:buildNumber get
-     * @apiName GetJob
-     * @apiParam {String} [flowName] flow name
-     * @apiParam {String} [buildNumber] build number
-     * @apiGroup Job
-     * @apiDescription get job from flowName and buildNumber
-     *
-     * @apiSuccessExample {String} Success-Response:
-     *     HTTP/1.1 200 OK
-     *
-     *  {
-     *       "nodePath": "Fflow",
-     *       "nodeName": "Fflow",
-     *       "createdAt": 1503884024,
-     *       "updatedAt": 1503884024,
-     *       "number": 8,
-     *       "result": {
-     *          "outputs": {
-     *              "FLOW_WORKSPACE": "~/flow-platform/test/id/1/1/3",
-     *              "FLOW_VERSION": "1.0.0.0.0",
-     *              "FLOW_YML_STATUS": "FOUND",
-     *              "FLOW_GIT_WEBHOOK": "http://localhost:8088/hooks/git/Fflow",
-     *              "FLOW_STATUS": "READY",
-     *              "FLOW_GIT_COMMIT_ID": "1234",
-     *              "FLOW_GIT_CHANGELOG": "test",
-     *              "FLOW_GIT_COMPARE_ID": "1234..12121",
-     *              "FLOW_GIT_BRANCH": "master",
-     *              "FLOW_GIT_COMMITER": "WILL"
-     *          },
-     *          "duration": 9,
-     *          "exitCode": 0,
-     *          "logPaths": [
-     *
-     *          ],
-     *          "status": "SUCCESS",
-     *          "cmdId": "c1ff44c3-f047-4ba6-a39d-9e0c7c0682fd",
-     *          "nodeTag": "FLOW",
-     *          "startTime": 1503884025,
-     *          "finishTime": 1503884034,
-     *          "createdAt": 1503884024,
-     *          "updatedAt": 1503884024
-     *       },
-     *       "envs": {
-     *          "FLOW_WORKSPACE": "~/flow-platform/test/id/1/1/3",
-     *          "FLOW_VERSION": "1.0.0.0.0",
-     *          "FLOW_YML_STATUS": "FOUND",
-     *          "FLOW_GIT_WEBHOOK": "http://localhost:8088/hooks/git/Fflow",
-     *          "FLOW_STATUS": "READY"
-     *       }
-     *   }
-     */
-    @GetMapping(path = "/{flowName}/{buildNumber}")
-    public Job show(@PathVariable String flowName, @PathVariable Integer buildNumber) {
-        return jobService.find(flowName, buildNumber);
->>>>>>> bc39ff6f
     }
 
     /**
@@ -349,7 +180,6 @@
     }
 
     /**
-<<<<<<< HEAD
      * @api {post} /jobs/:root/:buildNumber/stop Stop
      * @apiParam {String} root flow node path
      * @apiParam {String} buildNumber job build number
@@ -362,10 +192,9 @@
      *  }
      */
     @PostMapping(path = "/{root}/{buildNumber}/stop")
-    public BooleanValue stopJob(@PathVariable Integer buildNumber) {
-        String path = getNodePathFromUrl();
-        boolean value = jobService.stopJob(path, buildNumber);
-        return new BooleanValue(value);
+    public Job stopJob(@PathVariable Integer buildNumber) {
+        String path = getNodePathFromUrl();
+        return jobService.stopJob(path, buildNumber);
     }
 
     /**
@@ -388,76 +217,5 @@
     @PostMapping(path = "/status/latest")
     public Collection<Job> latestStatus(@RequestBody List<String> paths) {
         return jobService.list(paths, true);
-=======
-     * @api {Get} /jobs/status/latest latestJob
-     * @apiName GetLatestJob
-     * @apiParam {String} [flowPaths] flow paths
-     * @apiGroup Job
-     * @apiDescription get latest jobs with flowPaths
-     *
-     * @apiSuccessExample {String} Success-Response:
-     *     HTTP/1.1 200 OK
-     *
-     *  [{
-     *       "nodePath": "Fflow",
-     *       "nodeName": "Fflow",
-     *       "createdAt": 1503884024,
-     *       "updatedAt": 1503884024,
-     *       "number": 8,
-     *       "result": {
-     *          "outputs": {
-     *              "FLOW_WORKSPACE": "~/flow-platform/test/id/1/1/3",
-     *              "FLOW_VERSION": "1.0.0.0.0",
-     *              "FLOW_YML_STATUS": "FOUND",
-     *              "FLOW_GIT_WEBHOOK": "http://localhost:8088/hooks/git/Fflow",
-     *              "FLOW_STATUS": "READY",
-     *              "FLOW_GIT_COMMIT_ID": "1234",
-     *              "FLOW_GIT_CHANGELOG": "test",
-     *              "FLOW_GIT_COMPARE_ID": "1234..12121",
-     *              "FLOW_GIT_BRANCH": "master",
-     *              "FLOW_GIT_COMMITER": "WILL"
-     *          },
-     *          "duration": 9,
-     *          "exitCode": 0,
-     *          "logPaths": [
-     *
-     *          ],
-     *          "status": "SUCCESS",
-     *          "cmdId": "c1ff44c3-f047-4ba6-a39d-9e0c7c0682fd",
-     *          "nodeTag": "FLOW",
-     *          "startTime": 1503884025,
-     *          "finishTime": 1503884034,
-     *          "createdAt": 1503884024,
-     *          "updatedAt": 1503884024
-     *       },
-     *       "envs": {
-     *          "FLOW_WORKSPACE": "~/flow-platform/test/id/1/1/3",
-     *          "FLOW_VERSION": "1.0.0.0.0",
-     *          "FLOW_YML_STATUS": "FOUND",
-     *          "FLOW_GIT_WEBHOOK": "http://localhost:8088/hooks/git/Fflow",
-     *          "FLOW_STATUS": "READY"
-     *       }
-     *   }]
-     */
-    @PostMapping(path = "/status/latest")
-    public Collection<Job> latestStatus(@RequestBody List<String> flowPaths) {
-        return jobService.listJobs(null, flowPaths);
-    }
-
-    /**
-     * @api {Post} /jobs/:flowName/:buildNumber/stop stop
-     * @apiName StopJob
-     * @apiParam {String} [flowName] flow name
-     * @apiParam {String} [buildNumber] build number
-     * @apiGroup Job
-     * @apiDescription stop job from flowName and buildNumber
-     *
-     * @apiSuccessExample {String} Success-Response:
-     *     HTTP/1.1 200 OK
-     */
-    @PostMapping(path = "/{flowName}/{buildNumber}/stop")
-    public Job stopJob(@PathVariable String flowName, @PathVariable Integer buildNumber) {
-        return jobService.stopJob(flowName, buildNumber);
->>>>>>> bc39ff6f
     }
 }