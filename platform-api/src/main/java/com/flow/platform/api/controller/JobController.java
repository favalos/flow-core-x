--- conflicted
+++ resolved
@@ -49,11 +49,7 @@
 
     @PostMapping(path = "/jobs")
     public Job create(@RequestBody String body) {
-<<<<<<< HEAD
         Node node = NodeUtil.buildFromYml(body);
-=======
-        Node node = yamlService.createNodeByYamlString(body);
->>>>>>> 3e32f33c
         nodeService.create(node);
         return jobService.createJob(node.getPath());
     }
