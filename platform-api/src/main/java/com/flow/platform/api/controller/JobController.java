/*
 * Copyright 2017 flow.ci
 *
 * Licensed under the Apache License, Version 2.0 (the "License");
 * you may not use this file except in compliance with the License.
 * You may obtain a copy of the License at
 *
 *    http://www.apache.org/licenses/LICENSE-2.0
 *
 * Unless required by applicable law or agreed to in writing, software
 * distributed under the License is distributed on an "AS IS" BASIS,
 * WITHOUT WARRANTIES OR CONDITIONS OF ANY KIND, either express or implied.
 * See the License for the specific language governing permissions and
 * limitations under the License.
 */

package com.flow.platform.api.controller;

import com.flow.platform.api.domain.Job;
import com.flow.platform.api.service.JobService;
<<<<<<< HEAD
=======
import com.flow.platform.api.service.NodeService;
import com.flow.platform.api.service.YmlStorageService;
import com.flow.platform.api.util.I18nUtil;
>>>>>>> 904dcd37
import com.flow.platform.util.Logger;
import java.math.BigInteger;
import java.util.Collection;
import java.util.List;
import org.springframework.beans.factory.annotation.Autowired;
import org.springframework.web.bind.annotation.GetMapping;
import org.springframework.web.bind.annotation.ModelAttribute;
import org.springframework.web.bind.annotation.PathVariable;
import org.springframework.web.bind.annotation.PostMapping;
import org.springframework.web.bind.annotation.RequestBody;
import org.springframework.web.bind.annotation.RequestMapping;
import org.springframework.web.bind.annotation.RequestParam;
import org.springframework.web.bind.annotation.RestController;

/**
 * @author yh@firim
 */

@RestController
@RequestMapping(path = "/jobs")
public class JobController {

    private static Logger LOGGER = new Logger(JobController.class);

    @Autowired
    private JobService jobService;

<<<<<<< HEAD
=======
    @Autowired
    private NodeService nodeService;

    @Autowired
    private YmlStorageService ymlStorageService;

    @ModelAttribute
    public void setLocale(@RequestParam(required = false) String locale) {
        if (locale == null) {
            I18nUtil.initLocale("en", "US");
            return;
        }

        if (locale.equals("zh-CN")) {
            I18nUtil.initLocale("zh", "CN");
        }

        if (locale.equals("en-US")) {
            I18nUtil.initLocale("en", "US");
        }
    }

>>>>>>> 904dcd37
    @PostMapping
    public Job create(@RequestBody String body) {
        return jobService.createJob(body);
    }

    @GetMapping
    public Collection<Job> index(@RequestParam(required = false) String flowName) {
        return jobService.listJobs(flowName, null);
    }

    @GetMapping(path = "/{id}")
    public Job show(@PathVariable BigInteger id) {
        return jobService.find(id);
    }

    @PostMapping(path = "/status/latest")
    public Collection<Job> latestStatus(@RequestBody List<String> flowPaths) {
        return jobService.listJobs(null, flowPaths);
    }
}<|MERGE_RESOLUTION|>--- conflicted
+++ resolved
@@ -18,12 +18,7 @@
 
 import com.flow.platform.api.domain.Job;
 import com.flow.platform.api.service.JobService;
-<<<<<<< HEAD
-=======
-import com.flow.platform.api.service.NodeService;
-import com.flow.platform.api.service.YmlStorageService;
 import com.flow.platform.api.util.I18nUtil;
->>>>>>> 904dcd37
 import com.flow.platform.util.Logger;
 import java.math.BigInteger;
 import java.util.Collection;
@@ -38,6 +33,7 @@
 import org.springframework.web.bind.annotation.RequestParam;
 import org.springframework.web.bind.annotation.RestController;
 
+
 /**
  * @author yh@firim
  */
@@ -50,14 +46,6 @@
 
     @Autowired
     private JobService jobService;
-
-<<<<<<< HEAD
-=======
-    @Autowired
-    private NodeService nodeService;
-
-    @Autowired
-    private YmlStorageService ymlStorageService;
 
     @ModelAttribute
     public void setLocale(@RequestParam(required = false) String locale) {
@@ -75,7 +63,6 @@
         }
     }
 
->>>>>>> 904dcd37
     @PostMapping
     public Job create(@RequestBody String body) {
         return jobService.createJob(body);
