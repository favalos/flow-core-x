--- conflicted
+++ resolved
@@ -102,13 +102,9 @@
      *
      */
     @PostMapping(path = "/{root}")
-<<<<<<< HEAD
     @WebSecurity(action = Actions.JOB_CREATE)
-    public void create(@RequestBody(required = false) Map<String, String> envs) {
-=======
     public void create(@RequestParam(required = false, defaultValue = "true") boolean isFromScmYml,
                                   @RequestBody(required = false) Map<String, String> envs) {
->>>>>>> 083588b4
         if (envs == null) {
             envs = new LinkedHashMap<>();
         }
