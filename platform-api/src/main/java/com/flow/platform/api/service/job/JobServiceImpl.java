/*
 * Copyright 2017 flow.ci
 *
 * Licensed under the Apache License, Version 2.0 (the "License");
 * you may not use this file except in compliance with the License.
 * You may obtain a copy of the License at
 *
 *    http://www.apache.org/licenses/LICENSE-2.0
 *
 * Unless required by applicable law or agreed to in writing, software
 * distributed under the License is distributed on an "AS IS" BASIS,
 * WITHOUT WARRANTIES OR CONDITIONS OF ANY KIND, either express or implied.
 * See the License for the specific language governing permissions and
 * limitations under the License.
 */
package com.flow.platform.api.service.job;

import static com.flow.platform.api.domain.job.NodeStatus.FAILURE;
import static com.flow.platform.api.domain.job.NodeStatus.STOPPED;
import static com.flow.platform.api.domain.job.NodeStatus.SUCCESS;
import static com.flow.platform.api.domain.job.NodeStatus.TIMEOUT;

import com.flow.platform.api.dao.job.JobDao;
import com.flow.platform.api.dao.job.JobYmlDao;
import com.flow.platform.api.dao.job.NodeResultDao;
import com.flow.platform.api.domain.CmdCallbackQueueItem;
import com.flow.platform.api.domain.envs.FlowEnvs;
import com.flow.platform.api.domain.envs.JobEnvs;
import com.flow.platform.api.domain.job.Job;
import com.flow.platform.api.domain.job.JobStatus;
import com.flow.platform.api.domain.job.NodeResult;
import com.flow.platform.api.domain.job.NodeStatus;
import com.flow.platform.api.domain.node.Node;
import com.flow.platform.api.domain.node.NodeTree;
import com.flow.platform.api.domain.node.Step;
import com.flow.platform.api.domain.user.User;
import com.flow.platform.api.events.JobStatusChangeEvent;
import com.flow.platform.api.service.node.NodeService;
import com.flow.platform.api.service.node.YmlService;
import com.flow.platform.api.util.CommonUtil;
import com.flow.platform.api.util.EnvUtil;
import com.flow.platform.api.util.PathUtil;
import com.flow.platform.core.exception.FlowException;
import com.flow.platform.core.exception.IllegalParameterException;
import com.flow.platform.core.exception.IllegalStatusException;
import com.flow.platform.core.exception.NotFoundException;
import com.flow.platform.core.service.ApplicationEventService;
import com.flow.platform.domain.Cmd;
import com.flow.platform.domain.CmdInfo;
import com.flow.platform.domain.CmdStatus;
import com.flow.platform.domain.CmdType;
import com.flow.platform.util.ExceptionUtil;
import com.flow.platform.util.Logger;
import com.flow.platform.util.git.model.GitEventType;
import com.google.common.base.Strings;
<<<<<<< HEAD
import com.google.common.collect.Lists;
import java.io.IOException;
import java.io.InputStream;
import java.math.BigInteger;
=======
>>>>>>> 113f69e5
import com.google.common.collect.Sets;
import java.math.BigInteger;
import java.time.ZonedDateTime;
import java.util.HashSet;
import java.util.List;
import java.util.Map;
import java.util.concurrent.BlockingQueue;
<<<<<<< HEAD
import java.util.zip.ZipEntry;
import java.util.zip.ZipInputStream;
import javax.servlet.http.HttpServletRequest;
=======
>>>>>>> 113f69e5
import org.springframework.beans.factory.annotation.Autowired;
import org.springframework.beans.factory.annotation.Value;
import org.springframework.scheduling.annotation.Scheduled;
import org.springframework.stereotype.Service;
import org.springframework.transaction.annotation.Isolation;
import org.springframework.transaction.annotation.Transactional;

/**
 * @author yh@firim
 */
@Service(value = "jobService")
@Transactional(isolation = Isolation.REPEATABLE_READ)
public class JobServiceImpl extends ApplicationEventService implements JobService {

    private static Logger LOGGER = new Logger(JobService.class);

    private Integer RETRY_TIMEs = 5;

    private final Integer createSessionRetryTimes = 5;

    @Value("${task.job.toggle.execution_timeout}")
    private Boolean isJobTimeoutExecuteTimeout;

    @Value("${task.job.toggle.execution_create_session_duration}")
    private Long jobExecuteTimeoutCreateSessionDuration;

    @Value("${task.job.toggle.execution_running_duration}")
    private Long jobExecuteTimeoutRunningDuration;

    @Autowired
    private NodeResultService nodeResultService;

    @Autowired
    private JobNodeService jobNodeService;

    @Autowired
    private BlockingQueue<CmdCallbackQueueItem> cmdBaseBlockingQueue;

    @Autowired
    private JobDao jobDao;

    @Autowired
    private NodeService nodeService;

    @Autowired
    private CmdService cmdService;

    @Autowired
    private YmlService ymlService;

<<<<<<< HEAD
    @Autowired
    private PlatformURL platformURL;

    @Autowired
    private NodeResultDao nodeResultDao;

    @Autowired
    private JobYmlDao jobYmlDao;

    @Autowired
    protected ThreadLocal<User> currentUser;

=======
>>>>>>> 113f69e5
    @Override
    public Job find(String flowName, Integer number) {
        Job job = jobDao.get(flowName, number);
        return find(job);
    }

    @Override
    public Job find(BigInteger jobId) {
        Job job = jobDao.get(jobId);
        return find(job);
    }

    @Override
    public String findYml(String path, Integer number) {
        Job job = find(path, number);
        return jobNodeService.find(job.getId()).getFile();
    }

    @Override
    public List<NodeResult> listNodeResult(String path, Integer number) {
        Job job = find(path, number);
        return nodeResultService.list(job, true);
    }

    @Override
    public List<Job> list(List<String> paths, boolean latestOnly) {
        if (latestOnly) {
            jobDao.latestByPath(paths);
        }
        return jobDao.listByPath(paths);
    }

    @Override
    @Transactional(noRollbackFor = FlowException.class)
    public Job createJob(String path, GitEventType eventType, Map<String, String> envs) {
        Node root = nodeService.find(PathUtil.rootPath(path));
        if (root == null) {
            throw new IllegalParameterException("Path does not existed");
        }

        String status = root.getEnv(FlowEnvs.FLOW_STATUS);
        if (Strings.isNullOrEmpty(status) || !status.equals(FlowEnvs.StatusValue.READY.value())) {
            throw new IllegalStatusException("Cannot create job since status is not READY");
        }

        String yml = null;
        try {
            yml = ymlService.getYmlContent(root.getPath());
            if (Strings.isNullOrEmpty(yml)) {
                throw new IllegalStatusException("Yml is loading for path " + path);
            }
        } catch (FlowException e) {
            LOGGER.error("Fail to find yml content", e);
            throw e;
        }

        // create job
        Job job = new Job(CommonUtil.randomId());
        job.setNodePath(root.getPath());
        job.setNodeName(root.getName());
        job.setNumber(jobDao.maxBuildNumber(job.getNodePath()) + 1);
<<<<<<< HEAD
        job.setCategory(jobCategory);
        job.setCreatedBy(currentUser.get().getEmail());
=======
        job.setCategory(eventType);
        job.setCreatedAt(ZonedDateTime.now());
        job.setUpdatedAt(ZonedDateTime.now());
>>>>>>> 113f69e5

        // setup job env variables
        job.putEnv(JobEnvs.FLOW_JOB_BUILD_CATEGORY, eventType.name());
        job.putEnv(JobEnvs.FLOW_JOB_BUILD_NUMBER, job.getNumber().toString());

        EnvUtil.merge(root.getEnvs(), job.getEnvs(), true);
        EnvUtil.merge(envs, job.getEnvs(), true);

        //save job
        jobDao.save(job);

        // create yml snapshot for job
        jobNodeService.save(job.getId(), yml);

        // init for node result and set to job object
        List<NodeResult> resultList = nodeResultService.create(job);
        NodeResult rootResult = resultList.remove(resultList.size() - 1);
        job.setRootResult(rootResult);
        job.setChildrenResult(resultList);

        // to create agent session for job
        try {
            String sessionId = cmdService.createSession(job, createSessionRetryTimes);
            job.setSessionId(sessionId);
            updateJobStatusAndSave(job, JobStatus.SESSION_CREATING);
        } catch (IllegalStatusException e) {
            updateJobStatusAndSave(job, JobStatus.FAILURE);
        }

        return job;
    }

    @Override
    public void callback(CmdCallbackQueueItem cmdQueueItem) {
        BigInteger jobId = cmdQueueItem.getJobId();
        Cmd cmd = cmdQueueItem.getCmd();
        Job job = jobDao.get(jobId);

        if (cmd.getType() == CmdType.CREATE_SESSION) {

            // TODO: refactor to find(id, timeout)
            if (job == null) {
                if (cmdQueueItem.getRetryTimes() < RETRY_TIMEs) {
                    try {
                        Thread.sleep(1000);
                        LOGGER.traceMarker("Callback", "Job not found, retry times - %s jobId - %s",
                            cmdQueueItem.getRetryTimes(), jobId);
                    } catch (Throwable throwable) {
                    }

                    cmdQueueItem.plus();
                    enterQueue(cmdQueueItem);
                    return;
                }

                LOGGER.warn("job not found, jobId: %s", jobId);
                throw new NotFoundException("job not found");
            }

            onCreateSessionCallback(job, cmd);
            return;
        }

        if (cmd.getType() == CmdType.RUN_SHELL) {
            String path = cmd.getExtra();
            if (Strings.isNullOrEmpty(path)) {
                throw new IllegalParameterException("Node path is required for cmd RUN_SHELL callback");
            }

            onRunShellCallback(path, cmd, job);
            return;
        }

        if (cmd.getType() == CmdType.DELETE_SESSION) {
            LOGGER.trace("Session been deleted for job: %s", cmdQueueItem.getJobId());
            return;
        }

        LOGGER.warn("not found cmdType, cmdType: %s", cmd.getType().toString());
        throw new NotFoundException("not found cmdType");
    }

<<<<<<< HEAD

    @Override
    public String findNodeLog(String path, Integer number, Integer order) {
        Job job = find(path, number);
        NodeResult nodeResult = nodeResultService.find(job.getId(), order);
        if (nodeResult == null) {
            throw new IllegalParameterException("Illeal job id or step order number");
        }

        String cmdId = nodeResult.getCmdId();

        if (Strings.isNullOrEmpty(cmdId)) {
            throw new IllegalParameterException("The job node without cmd id");
        }

        final StringBuilder stringBuilder = new StringBuilder(platformURL.getCmdDownloadLogUrl());
        stringBuilder.append("?cmdId=").append(HttpUtil.urlEncode(cmdId)).append("&index=").append(0);

        ObjectWrapper<String> logContent = new ObjectWrapper<>();

        HttpUtil.getResponseEntity(stringBuilder.toString(), entity -> {
            try {
                InputStream content = entity.getContent();
                String log = readZipFile(content);
                logContent.setInstance(log);
            } catch (IOException e) {
                throw new FlowException("Cannot unzip log file for " + cmdId, e);
            }
        });

        return logContent.getInstance();
    }

    @Override
    public void deleteJob(String path) {
        List<BigInteger> jobIds = jobDao.findJobIdsByPath(path);
        // TODO :  Late optimization and paging jobIds
        if (jobIds.size() > 0){
            jobYmlDao.deleteList(jobIds);
            nodeResultDao.deleteList(jobIds);
            jobDao.deleteJob(path);
        }
    }

    /**
     * readZipFile
     */
    private String readZipFile(InputStream zippedStream) throws IOException {
        try (ZipInputStream zis = new ZipInputStream(zippedStream);) {
            StringBuilder content = new StringBuilder();

            ZipEntry ze;
            byte[] buffer = new byte[2048];

            while ((ze = zis.getNextEntry()) != null) {

                int length = 0;
                while ((length = zis.read(buffer)) > 0) {
                    content.append(new String(buffer, 0, length, AppConfig.DEFAULT_CHARSET));
                }
            }

            return content.toString();
        }
    }

=======
>>>>>>> 113f69e5
    /**
     * run node
     *
     * @param node job node's script and record cmdId and sync send http
     */
    private void run(Node node, Job job) {
        if (node == null) {
            throw new IllegalParameterException("Cannot run node with null value");
        }

        NodeTree tree = jobNodeService.get(job.getId());

        if (!tree.canRun(node.getPath())) {
            // run next node
            Node next = tree.next(node.getPath());
            run(next, job);
            return;
        }

        // pass job env to node
        EnvUtil.merge(job.getEnvs(), node.getEnvs(), false);

        // to run node with customized cmd id
        NodeResult nodeResult = nodeResultService.find(node.getPath(), job.getId());
        CmdInfo cmd = cmdService.runShell(job, node, nodeResult.getCmdId());

        if (cmd.getStatus() == CmdStatus.EXCEPTION) {
            nodeResultService.updateStatusByCmd(job, node, Cmd.convert(cmd));
        }
    }

    /**
     * Create session callback
     */
    private void onCreateSessionCallback(Job job, Cmd cmd) {
        if (cmd.getStatus() != CmdStatus.SENT) {

            if (cmd.getRetry() > 1) {
                LOGGER.trace("Create Session fail but retrying: %s", cmd.getStatus().getName());
                return;
            }

            LOGGER.warn("Create Session Error Session Status - %s", cmd.getStatus().getName());
            updateJobStatusAndSave(job, JobStatus.FAILURE);
            return;
        }

        // run step
        NodeTree tree = jobNodeService.get(job.getId());
        if (tree == null) {
            throw new NotFoundException("Cannot fond related node tree for job: " + job.getId());
        }

        // set job properties
        job.setSessionId(cmd.getSessionId());
        job.putEnv(JobEnvs.FLOW_JOB_AGENT_INFO, cmd.getAgentPath().toString());
        updateJobStatusAndSave(job, JobStatus.RUNNING);

        // start run flow from fist node
        run(tree.first(), job);
    }

    /**
     * Run shell callback
     */
    private void onRunShellCallback(String path, Cmd cmd, Job job) {
        NodeTree tree = jobNodeService.get(job.getId());
        Node node = tree.find(path);
        Node next = tree.next(path);

        // bottom up recursive update node result
        NodeResult nodeResult = nodeResultService.updateStatusByCmd(job, node, cmd);
        LOGGER.debug("Run shell callback for node result: %s", nodeResult);

        // no more node to run and status is not running
        if (next == null && !nodeResult.isRunning()) {
            stopJob(job);
            return;
        }

        // continue to run if on success status
        if (nodeResult.isSuccess()) {
            run(next, job);
            return;
        }

        // continue to run if allow failure on failure status
        if (nodeResult.isFailure()) {
            if (node instanceof Step) {
                Step step = (Step) node;
                if (step.getAllowFailure()) {
                    run(next, job);
                }

                // clean up session if node result failure and set job status to error

                //TODO: Missing unit test
                else {
                    stopJob(job);
                }
            }
        }
    }

    @Override
    public void enterQueue(CmdCallbackQueueItem cmdQueueItem) {
        try {
            cmdBaseBlockingQueue.put(cmdQueueItem);
        } catch (Throwable throwable) {
            LOGGER.warnMarker("enterQueue", "exception - %s", throwable);
        }
    }

    @Override
    public Job stopJob(String path, Integer buildNumber) {
        Job runningJob = find(path, buildNumber);
        NodeResult result = runningJob.getRootResult();

        if (result == null) {
            throw new NotFoundException("running job not found node result - " + path);
        }

        if (!result.isRunning()) {
            return runningJob;
        }

        // do not handle job since it is not in running status
        try {
            final HashSet<NodeStatus> skipStatus = Sets.newHashSet(SUCCESS, FAILURE, TIMEOUT);
            nodeResultService.updateStatus(runningJob, STOPPED, skipStatus);

            stopJob(runningJob);
        } catch (Throwable throwable) {
            String message = "stop job error - " + ExceptionUtil.findRootCause(throwable);
            LOGGER.traceMarker("stopJob", message);
            throw new IllegalParameterException(message);
        }

        return runningJob;
    }


    @Override
    public Job update(Job job) {
        jobDao.update(job);
        return job;
    }

    /**
     * Update job status by root node result
     */
    private NodeResult setJobStatusByRootResult(Job job) {
        NodeResult rootResult = nodeResultService.find(job.getNodePath(), job.getId());
        JobStatus newStatus = job.getStatus();

        if (rootResult.isFailure()) {
            newStatus = JobStatus.FAILURE;
        }

        if (rootResult.isSuccess()) {
            newStatus = JobStatus.SUCCESS;
        }

        if (rootResult.isStop()) {
            newStatus = JobStatus.STOPPED;
        }

        updateJobStatusAndSave(job, newStatus);
        return rootResult;
    }

    private Job find(Job job) {
        if (job == null) {
            throw new NotFoundException("job is not found");
        }

        List<NodeResult> childrenResult = nodeResultService.list(job, true);
        job.setChildrenResult(childrenResult);
        return job;
    }

    /**
     * Update job status and delete agent session
     */
    private void stopJob(Job job) {
        setJobStatusByRootResult(job);
        cmdService.deleteSession(job);
    }

    /**
     * Save job instance with new job status and boardcast JobStatusChangeEvent
     */
    private void updateJobStatusAndSave(Job job, JobStatus newStatus) {
        JobStatus originStatus = job.getStatus();

        if (originStatus == newStatus) {
            jobDao.save(job);
            return;
        }

        //if job has finish not to update status
        if (Job.FINISH_STATUS.contains(originStatus)) {
            return;
        }
        job.setStatus(newStatus);
        jobDao.save(job);

        this.dispatchEvent(new JobStatusChangeEvent(this, job.getId(), originStatus, newStatus));
    }

<<<<<<< HEAD
=======
    @Override
    @Scheduled(fixedDelay = 60 * 1000, initialDelay = 60 * 1000)
    public void checkTimeoutTask() {
        if (!isJobTimeoutExecuteTimeout) {
            return;
        }

        LOGGER.trace("job timeout task start");

        // create session job timeout 6s time out
        ZonedDateTime finishZoneDateTime = ZonedDateTime.now().minusSeconds(jobExecuteTimeoutCreateSessionDuration);
        List<Job> jobs = jobDao.listJob(finishZoneDateTime, JobStatus.SESSION_CREATING);
        for (Job job : jobs) {
            updateJobAndNodeResultTimeout(job);
        }

        // running job timeout 1h time out
        ZonedDateTime finishRunningZoneDateTime = ZonedDateTime.now().minusSeconds(jobExecuteTimeoutRunningDuration);
        List<Job> runningJobs = jobDao.listJob(finishRunningZoneDateTime, JobStatus.RUNNING);
        for (Job job : runningJobs) {
            updateJobAndNodeResultTimeout(job);
        }

        LOGGER.trace("job timeout task end");
    }

    private void updateJobAndNodeResultTimeout(Job job) {
        // if job is running , please delete session first
        if (job.getStatus() == JobStatus.RUNNING) {
            cmdService.deleteSession(job);
        }

        updateJobStatusAndSave(job, JobStatus.TIMEOUT);
        List<NodeResult> list = nodeResultService.list(job, false);
        for (NodeResult nodeResult : list) {
            nodeResult.setStatus(NodeStatus.TIMEOUT);
            nodeResultService.update(nodeResult);
        }
    }
>>>>>>> 113f69e5
}<|MERGE_RESOLUTION|>--- conflicted
+++ resolved
@@ -40,39 +40,33 @@
 import com.flow.platform.api.util.CommonUtil;
 import com.flow.platform.api.util.EnvUtil;
 import com.flow.platform.api.util.PathUtil;
+import com.flow.platform.api.util.PlatformURL;
 import com.flow.platform.core.exception.FlowException;
 import com.flow.platform.core.exception.IllegalParameterException;
 import com.flow.platform.core.exception.IllegalStatusException;
 import com.flow.platform.core.exception.NotFoundException;
 import com.flow.platform.core.service.ApplicationEventService;
+import com.flow.platform.core.util.HttpUtil;
 import com.flow.platform.domain.Cmd;
 import com.flow.platform.domain.CmdInfo;
 import com.flow.platform.domain.CmdStatus;
 import com.flow.platform.domain.CmdType;
 import com.flow.platform.util.ExceptionUtil;
 import com.flow.platform.util.Logger;
+import com.flow.platform.util.ObjectWrapper;
 import com.flow.platform.util.git.model.GitEventType;
 import com.google.common.base.Strings;
-<<<<<<< HEAD
-import com.google.common.collect.Lists;
 import java.io.IOException;
 import java.io.InputStream;
 import java.math.BigInteger;
-=======
->>>>>>> 113f69e5
 import com.google.common.collect.Sets;
-import java.math.BigInteger;
 import java.time.ZonedDateTime;
 import java.util.HashSet;
 import java.util.List;
 import java.util.Map;
 import java.util.concurrent.BlockingQueue;
-<<<<<<< HEAD
 import java.util.zip.ZipEntry;
 import java.util.zip.ZipInputStream;
-import javax.servlet.http.HttpServletRequest;
-=======
->>>>>>> 113f69e5
 import org.springframework.beans.factory.annotation.Autowired;
 import org.springframework.beans.factory.annotation.Value;
 import org.springframework.scheduling.annotation.Scheduled;
@@ -123,7 +117,6 @@
     @Autowired
     private YmlService ymlService;
 
-<<<<<<< HEAD
     @Autowired
     private PlatformURL platformURL;
 
@@ -136,8 +129,6 @@
     @Autowired
     protected ThreadLocal<User> currentUser;
 
-=======
->>>>>>> 113f69e5
     @Override
     public Job find(String flowName, Integer number) {
         Job job = jobDao.get(flowName, number);
@@ -199,14 +190,11 @@
         job.setNodePath(root.getPath());
         job.setNodeName(root.getName());
         job.setNumber(jobDao.maxBuildNumber(job.getNodePath()) + 1);
-<<<<<<< HEAD
-        job.setCategory(jobCategory);
-        job.setCreatedBy(currentUser.get().getEmail());
-=======
+
         job.setCategory(eventType);
+
         job.setCreatedAt(ZonedDateTime.now());
         job.setUpdatedAt(ZonedDateTime.now());
->>>>>>> 113f69e5
 
         // setup job env variables
         job.putEnv(JobEnvs.FLOW_JOB_BUILD_CATEGORY, eventType.name());
@@ -214,6 +202,11 @@
 
         EnvUtil.merge(root.getEnvs(), job.getEnvs(), true);
         EnvUtil.merge(envs, job.getEnvs(), true);
+
+
+        if (eventType == GitEventType.MANUAL){
+            job.setCreatedBy(currentUser.get().getEmail());
+        }
 
         //save job
         jobDao.save(job);
@@ -289,39 +282,6 @@
         throw new NotFoundException("not found cmdType");
     }
 
-<<<<<<< HEAD
-
-    @Override
-    public String findNodeLog(String path, Integer number, Integer order) {
-        Job job = find(path, number);
-        NodeResult nodeResult = nodeResultService.find(job.getId(), order);
-        if (nodeResult == null) {
-            throw new IllegalParameterException("Illeal job id or step order number");
-        }
-
-        String cmdId = nodeResult.getCmdId();
-
-        if (Strings.isNullOrEmpty(cmdId)) {
-            throw new IllegalParameterException("The job node without cmd id");
-        }
-
-        final StringBuilder stringBuilder = new StringBuilder(platformURL.getCmdDownloadLogUrl());
-        stringBuilder.append("?cmdId=").append(HttpUtil.urlEncode(cmdId)).append("&index=").append(0);
-
-        ObjectWrapper<String> logContent = new ObjectWrapper<>();
-
-        HttpUtil.getResponseEntity(stringBuilder.toString(), entity -> {
-            try {
-                InputStream content = entity.getContent();
-                String log = readZipFile(content);
-                logContent.setInstance(log);
-            } catch (IOException e) {
-                throw new FlowException("Cannot unzip log file for " + cmdId, e);
-            }
-        });
-
-        return logContent.getInstance();
-    }
 
     @Override
     public void deleteJob(String path) {
@@ -334,30 +294,7 @@
         }
     }
 
-    /**
-     * readZipFile
-     */
-    private String readZipFile(InputStream zippedStream) throws IOException {
-        try (ZipInputStream zis = new ZipInputStream(zippedStream);) {
-            StringBuilder content = new StringBuilder();
-
-            ZipEntry ze;
-            byte[] buffer = new byte[2048];
-
-            while ((ze = zis.getNextEntry()) != null) {
-
-                int length = 0;
-                while ((length = zis.read(buffer)) > 0) {
-                    content.append(new String(buffer, 0, length, AppConfig.DEFAULT_CHARSET));
-                }
-            }
-
-            return content.toString();
-        }
-    }
-
-=======
->>>>>>> 113f69e5
+
     /**
      * run node
      *
@@ -568,8 +505,6 @@
         this.dispatchEvent(new JobStatusChangeEvent(this, job.getId(), originStatus, newStatus));
     }
 
-<<<<<<< HEAD
-=======
     @Override
     @Scheduled(fixedDelay = 60 * 1000, initialDelay = 60 * 1000)
     public void checkTimeoutTask() {
@@ -609,5 +544,4 @@
             nodeResultService.update(nodeResult);
         }
     }
->>>>>>> 113f69e5
 }