--- conflicted
+++ resolved
@@ -15,7 +15,9 @@
  */
 package com.flow.platform.api.service.job;
 
-import static com.flow.platform.api.domain.envs.FlowEnvs.*;
+import static com.flow.platform.api.domain.envs.FlowEnvs.FLOW_STATUS;
+import static com.flow.platform.api.domain.envs.FlowEnvs.FLOW_YML_STATUS;
+import static com.flow.platform.api.domain.envs.FlowEnvs.StatusValue;
 import static com.flow.platform.api.domain.job.NodeStatus.FAILURE;
 import static com.flow.platform.api.domain.job.NodeStatus.STOPPED;
 import static com.flow.platform.api.domain.job.NodeStatus.SUCCESS;
@@ -55,8 +57,8 @@
 import com.flow.platform.util.Logger;
 import com.flow.platform.util.git.model.GitEventType;
 import com.google.common.base.Strings;
+import com.google.common.collect.Sets;
 import java.math.BigInteger;
-import com.google.common.collect.Sets;
 import java.nio.file.Path;
 import java.nio.file.Paths;
 import java.time.ZonedDateTime;
@@ -199,10 +201,10 @@
     @Override
     @Transactional(noRollbackFor = FlowException.class)
     public void createJobAndYmlLoad(String path,
-        GitEventType eventType,
-        Map<String, String> envs,
-        User creator,
-        Consumer<Job> onJobCreated) {
+                                    GitEventType eventType,
+                                    Map<String, String> envs,
+                                    User creator,
+                                    Consumer<Job> onJobCreated) {
 
         // find flow and reset yml status
         Flow flow = nodeService.findFlow(path);
@@ -479,7 +481,7 @@
         job.setStatus(newStatus);
         jobDao.update(job);
 
-        this.dispatchEvent(new JobStatusChangeEvent(this, job.getId(), originStatus, newStatus));
+        this.dispatchEvent(new JobStatusChangeEvent(this, job, originStatus, newStatus));
     }
 
     /**
@@ -523,30 +525,6 @@
         cmdService.deleteSession(job);
     }
 
-<<<<<<< HEAD
-    /**
-     * Update job instance with new job status and boardcast JobStatusChangeEvent
-     */
-    private void updateJobStatusAndSave(Job job, JobStatus newStatus) {
-        JobStatus originStatus = job.getStatus();
-
-        if (originStatus == newStatus) {
-            jobDao.update(job);
-            return;
-        }
-
-        //if job has finish not to update status
-        if (Job.FINISH_STATUS.contains(originStatus)) {
-            return;
-        }
-        job.setStatus(newStatus);
-        jobDao.update(job);
-
-        this.dispatchEvent(new JobStatusChangeEvent(this, job, originStatus, newStatus));
-    }
-
-=======
->>>>>>> fc8319d2
     @Override
     @Scheduled(fixedDelay = 60 * 1000, initialDelay = 60 * 1000)
     public void checkTimeoutTask() {
