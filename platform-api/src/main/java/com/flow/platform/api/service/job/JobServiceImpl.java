/*
 * Copyright 2017 flow.ci
 *
 * Licensed under the Apache License, Version 2.0 (the "License");
 * you may not use this file except in compliance with the License.
 * You may obtain a copy of the License at
 *
 *    http://www.apache.org/licenses/LICENSE-2.0
 *
 * Unless required by applicable law or agreed to in writing, software
 * distributed under the License is distributed on an "AS IS" BASIS,
 * WITHOUT WARRANTIES OR CONDITIONS OF ANY KIND, either express or implied.
 * See the License for the specific language governing permissions and
 * limitations under the License.
 */
package com.flow.platform.api.service.job;

import static com.flow.platform.api.domain.job.NodeStatus.FAILURE;
import static com.flow.platform.api.domain.job.NodeStatus.STOPPED;
import static com.flow.platform.api.domain.job.NodeStatus.SUCCESS;
import static com.flow.platform.api.domain.job.NodeStatus.TIMEOUT;

import com.flow.platform.api.dao.job.JobDao;
import com.flow.platform.api.dao.job.JobYmlDao;
import com.flow.platform.api.dao.job.NodeResultDao;
import com.flow.platform.api.domain.CmdCallbackQueueItem;
import com.flow.platform.api.domain.envs.FlowEnvs;
import com.flow.platform.api.domain.envs.JobEnvs;
import com.flow.platform.api.domain.job.Job;
import com.flow.platform.api.domain.job.JobStatus;
import com.flow.platform.api.domain.job.NodeResult;
import com.flow.platform.api.domain.job.NodeStatus;
import com.flow.platform.api.domain.node.Node;
import com.flow.platform.api.domain.node.NodeTree;
import com.flow.platform.api.domain.node.Step;
import com.flow.platform.api.domain.user.User;
import com.flow.platform.api.events.JobStatusChangeEvent;
import com.flow.platform.api.service.node.NodeService;
import com.flow.platform.api.service.node.YmlService;
import com.flow.platform.api.util.CommonUtil;
import com.flow.platform.api.util.EnvUtil;
import com.flow.platform.api.util.PathUtil;
import com.flow.platform.core.exception.FlowException;
import com.flow.platform.core.exception.IllegalParameterException;
import com.flow.platform.core.exception.IllegalStatusException;
import com.flow.platform.core.exception.NotFoundException;
import com.flow.platform.core.service.ApplicationEventService;
import com.flow.platform.domain.Cmd;
import com.flow.platform.domain.CmdInfo;
import com.flow.platform.domain.CmdStatus;
import com.flow.platform.domain.CmdType;
import com.flow.platform.util.ExceptionUtil;
import com.flow.platform.util.Logger;
import com.flow.platform.util.git.model.GitEventType;
import com.google.common.base.Strings;
import java.math.BigInteger;
<<<<<<< HEAD
import com.google.common.collect.Sets;
=======
import java.nio.file.Path;
import java.nio.file.Paths;
>>>>>>> 0a636882
import java.time.ZonedDateTime;
import java.util.HashSet;
import java.util.List;
import java.util.Map;
import java.util.concurrent.BlockingQueue;
import org.springframework.beans.factory.annotation.Autowired;
import org.springframework.beans.factory.annotation.Value;
import org.springframework.scheduling.annotation.Scheduled;
import org.springframework.stereotype.Service;
import org.springframework.transaction.annotation.Isolation;
import org.springframework.transaction.annotation.Transactional;

/**
 * @author yh@firim
 */
@Service(value = "jobService")
@Transactional(isolation = Isolation.REPEATABLE_READ)
public class JobServiceImpl extends ApplicationEventService implements JobService {

    private static Logger LOGGER = new Logger(JobService.class);

    private Integer RETRY_TIMEs = 5;

    private final Integer createSessionRetryTimes = 5;

    @Value("${task.job.toggle.execution_timeout}")
    private Boolean isJobTimeoutExecuteTimeout;

    @Value("${task.job.toggle.execution_create_session_duration}")
    private Long jobExecuteTimeoutCreateSessionDuration;

    @Value("${task.job.toggle.execution_running_duration}")
    private Long jobExecuteTimeoutRunningDuration;

    @Autowired
    private NodeResultService nodeResultService;

    @Autowired
    private JobNodeService jobNodeService;

    @Autowired
    private BlockingQueue<CmdCallbackQueueItem> cmdBaseBlockingQueue;

    @Autowired
    private JobDao jobDao;

    @Autowired
    private NodeService nodeService;

    @Autowired
    private CmdService cmdService;

    @Autowired
    private YmlService ymlService;

<<<<<<< HEAD
    @Autowired
    private NodeResultDao nodeResultDao;

    @Autowired
    private JobYmlDao jobYmlDao;

    @Autowired
    protected ThreadLocal<User> currentUser;
=======
    @Value(value = "${domain}")
    private String domain;
>>>>>>> 0a636882

    @Override
    public Job find(String flowName, Integer number) {
        Job job = jobDao.get(flowName, number);
        return find(job);
    }

    @Override
    public Job find(BigInteger jobId) {
        Job job = jobDao.get(jobId);
        return find(job);
    }

    @Override
    public String findYml(String path, Integer number) {
        Job job = find(path, number);
        return jobNodeService.find(job).getFile();
    }

    @Override
    public List<NodeResult> listNodeResult(String path, Integer number) {
        Job job = find(path, number);
        return nodeResultService.list(job, true);
    }

    @Override
    public List<Job> list(List<String> paths, boolean latestOnly) {
        if (latestOnly) {
            jobDao.latestByPath(paths);
        }
        return jobDao.listByPath(paths);
    }

    @Override
    @Transactional(noRollbackFor = FlowException.class)
    public Job createJob(String path, GitEventType eventType, Map<String, String> envs) {
        Node root = nodeService.find(PathUtil.rootPath(path));
        if (root == null) {
            throw new IllegalParameterException("Path does not existed");
        }

        String status = root.getEnv(FlowEnvs.FLOW_STATUS);
        if (Strings.isNullOrEmpty(status) || !status.equals(FlowEnvs.StatusValue.READY.value())) {
            throw new IllegalStatusException("Cannot create job since status is not READY");
        }

        String yml = null;
        try {
            yml = ymlService.getYmlContent(root);
            if (Strings.isNullOrEmpty(yml)) {
                throw new IllegalStatusException("Yml is loading for path " + path);
            }
        } catch (FlowException e) {
            LOGGER.error("Fail to find yml content", e);
            throw e;
        }

        // create job
        Job job = new Job(CommonUtil.randomId());
        job.setNodePath(root.getPath());
        job.setNodeName(root.getName());
        job.setNumber(jobDao.maxBuildNumber(job.getNodePath()) + 1);
        job.setCategory(eventType);

        job.setCreatedAt(ZonedDateTime.now());
        job.setUpdatedAt(ZonedDateTime.now());

        // setup job env variables
        job.putEnv(JobEnvs.FLOW_JOB_BUILD_CATEGORY, eventType.name());
        job.putEnv(JobEnvs.FLOW_JOB_BUILD_NUMBER, job.getNumber().toString());
        job.putEnv(JobEnvs.FLOW_JOB_LOG_PATH, logUrl(job));

        EnvUtil.merge(root.getEnvs(), job.getEnvs(), true);
        EnvUtil.merge(envs, job.getEnvs(), true);

        if (eventType == GitEventType.MANUAL) {
            job.setCreatedBy(currentUser().getEmail());
        }

        //save job
        jobDao.save(job);

        // create yml snapshot for job
        jobNodeService.save(job, yml);

        // init for node result and set to job object
        List<NodeResult> resultList = nodeResultService.create(job);
        NodeResult rootResult = resultList.remove(resultList.size() - 1);
        job.setRootResult(rootResult);
        job.setChildrenResult(resultList);

        // to create agent session for job
        try {
            String sessionId = cmdService.createSession(job, createSessionRetryTimes);
            job.setSessionId(sessionId);
            updateJobStatusAndSave(job, JobStatus.SESSION_CREATING);
        } catch (IllegalStatusException e) {
            updateJobStatusAndSave(job, JobStatus.FAILURE);
        }

        return job;
    }

    @Override
    public void callback(CmdCallbackQueueItem cmdQueueItem) {
        BigInteger jobId = cmdQueueItem.getJobId();
        Cmd cmd = cmdQueueItem.getCmd();
        Job job = jobDao.get(jobId);

        if (Job.FINISH_STATUS.contains(job.getStatus())) {
            LOGGER.trace("Reject cmd callback since job %s already in finish status", job.getId());
            return;
        }

        if (cmd.getType() == CmdType.CREATE_SESSION) {

            // TODO: refactor to find(id, timeout)
            if (job == null) {
                if (cmdQueueItem.getRetryTimes() < RETRY_TIMEs) {
                    try {
                        Thread.sleep(1000);
                        LOGGER.traceMarker("Callback", "Job not found, retry times - %s jobId - %s",
                            cmdQueueItem.getRetryTimes(), jobId);
                    } catch (Throwable throwable) {
                    }

                    cmdQueueItem.plus();
                    enterQueue(cmdQueueItem);
                    return;
                }

                LOGGER.warn("job not found, jobId: %s", jobId);
                throw new NotFoundException("job not found");
            }

            onCreateSessionCallback(job, cmd);
            return;
        }

        if (cmd.getType() == CmdType.RUN_SHELL) {
            String path = cmd.getExtra();
            if (Strings.isNullOrEmpty(path)) {
                throw new IllegalParameterException("Node path is required for cmd RUN_SHELL callback");
            }

            onRunShellCallback(path, cmd, job);
            return;
        }

        if (cmd.getType() == CmdType.DELETE_SESSION) {
            LOGGER.trace("Session been deleted for job: %s", cmdQueueItem.getJobId());
            return;
        }

        LOGGER.warn("not found cmdType, cmdType: %s", cmd.getType().toString());
        throw new NotFoundException("not found cmdType");
    }

    @Override
    public void deleteJob(String path) {
        List<BigInteger> jobIds = jobDao.findJobIdsByPath(path);
        // TODO :  Late optimization and paging jobIds
        if (jobIds.size() > 0) {
            jobYmlDao.delete(jobIds);
            nodeResultDao.delete(jobIds);
            jobDao.deleteJob(path);
        }
    }

    /**
     * run node
     *
     * @param node job node's script and record cmdId and sync send http
     */
    private void run(Node node, Job job) {
        if (node == null) {
            throw new IllegalParameterException("Cannot run node with null value");
        }

        NodeTree tree = jobNodeService.get(job);

        if (!tree.canRun(node.getPath())) {
            // run next node
            Node next = tree.next(node.getPath());
            run(next, job);
            return;
        }

        // pass job env to node
        EnvUtil.merge(job.getEnvs(), node.getEnvs(), false);

        // to run node with customized cmd id
        NodeResult nodeResult = nodeResultService.find(node.getPath(), job.getId());
        CmdInfo cmd = cmdService.runShell(job, node, nodeResult.getCmdId());

        if (cmd.getStatus() == CmdStatus.EXCEPTION) {
            nodeResultService.updateStatusByCmd(job, node, Cmd.convert(cmd));
        }
    }

    /**
     * Create session callback
     */
    private void onCreateSessionCallback(Job job, Cmd cmd) {
        if (cmd.getStatus() != CmdStatus.SENT) {

            if (cmd.getRetry() > 1) {
                LOGGER.trace("Create Session fail but retrying: %s", cmd.getStatus().getName());
                return;
            }

            LOGGER.warn("Create Session Error Session Status - %s", cmd.getStatus().getName());
            updateJobStatusAndSave(job, JobStatus.FAILURE);
            return;
        }

        // run step
        NodeTree tree = jobNodeService.get(job);
        if (tree == null) {
            throw new NotFoundException("Cannot fond related node tree for job: " + job.getId());
        }

        // set job properties
        job.setSessionId(cmd.getSessionId());
        job.putEnv(JobEnvs.FLOW_JOB_AGENT_INFO, cmd.getAgentPath().toString());
        updateJobStatusAndSave(job, JobStatus.RUNNING);

        // start run flow from fist node
        run(tree.first(), job);
    }

    /**
     * Run shell callback
     */
    private void onRunShellCallback(String path, Cmd cmd, Job job) {
        NodeTree tree = jobNodeService.get(job);
        Node node = tree.find(path);
        Node next = tree.next(path);

        // bottom up recursive update node result
        NodeResult nodeResult = nodeResultService.updateStatusByCmd(job, node, cmd);
        LOGGER.debug("Run shell callback for node result: %s", nodeResult);

        // no more node to run and status is not running
        if (next == null && !nodeResult.isRunning()) {
            stopJob(job);
            return;
        }

        // continue to run if on success status
        if (nodeResult.isSuccess()) {
            run(next, job);
            return;
        }

        // continue to run if allow failure on failure status
        if (nodeResult.isFailure()) {
            if (node instanceof Step) {
                Step step = (Step) node;
                if (step.getAllowFailure()) {
                    run(next, job);
                }

                // clean up session if node result failure and set job status to error

                //TODO: Missing unit test
                else {
                    stopJob(job);
                }
            }
        }
    }

    @Override
    public void enterQueue(CmdCallbackQueueItem cmdQueueItem) {
        try {
            cmdBaseBlockingQueue.put(cmdQueueItem);
        } catch (Throwable throwable) {
            LOGGER.warnMarker("enterQueue", "exception - %s", throwable);
        }
    }

    @Override
    public Job stopJob(String path, Integer buildNumber) {
        Job runningJob = find(path, buildNumber);
        NodeResult result = runningJob.getRootResult();

        if (result == null) {
            throw new NotFoundException("running job not found node result - " + path);
        }

        if (!result.isRunning()) {
            return runningJob;
        }

        // do not handle job since it is not in running status
        try {
            final HashSet<NodeStatus> skipStatus = Sets.newHashSet(SUCCESS, FAILURE, TIMEOUT);
            nodeResultService.updateStatus(runningJob, STOPPED, skipStatus);

            stopJob(runningJob);
        } catch (Throwable throwable) {
            String message = "stop job error - " + ExceptionUtil.findRootCause(throwable);
            LOGGER.traceMarker("stopJob", message);
            throw new IllegalParameterException(message);
        }

        return runningJob;
    }

    @Override
    public Job update(Job job) {
        jobDao.update(job);
        return job;
    }

    /**
     * Update job status by root node result
     */
    private NodeResult setJobStatusByRootResult(Job job) {
        NodeResult rootResult = nodeResultService.find(job.getNodePath(), job.getId());
        JobStatus newStatus = job.getStatus();

        if (rootResult.isFailure()) {
            newStatus = JobStatus.FAILURE;
        }

        if (rootResult.isSuccess()) {
            newStatus = JobStatus.SUCCESS;
        }

        if (rootResult.isStop()) {
            newStatus = JobStatus.STOPPED;
        }

        updateJobStatusAndSave(job, newStatus);
        return rootResult;
    }

    private Job find(Job job) {
        if (job == null) {
            throw new NotFoundException("job is not found");
        }

        List<NodeResult> childrenResult = nodeResultService.list(job, true);
        job.setChildrenResult(childrenResult);
        return job;
    }

    /**
     * Update job status and delete agent session
     */
    private void stopJob(Job job) {
        setJobStatusByRootResult(job);
        cmdService.deleteSession(job);
    }

    /**
     * Save job instance with new job status and boardcast JobStatusChangeEvent
     */
    private void updateJobStatusAndSave(Job job, JobStatus newStatus) {
        JobStatus originStatus = job.getStatus();

        if (originStatus == newStatus) {
            jobDao.save(job);
            return;
        }

        //if job has finish not to update status
        if (Job.FINISH_STATUS.contains(originStatus)) {
            return;
        }
        job.setStatus(newStatus);
        jobDao.save(job);

        this.dispatchEvent(new JobStatusChangeEvent(this, job.getId(), originStatus, newStatus));
    }

    @Override
    @Scheduled(fixedDelay = 60 * 1000, initialDelay = 60 * 1000)
    public void checkTimeoutTask() {
        if (!isJobTimeoutExecuteTimeout) {
            return;
        }

        LOGGER.trace("job timeout task start");

        // create session job timeout 6s time out
        ZonedDateTime finishZoneDateTime = ZonedDateTime.now().minusSeconds(jobExecuteTimeoutCreateSessionDuration);
        List<Job> jobs = jobDao.listForExpired(finishZoneDateTime, JobStatus.SESSION_CREATING);
        for (Job job : jobs) {
            updateJobAndNodeResultTimeout(job);
        }

        // running job timeout 1h time out
        ZonedDateTime finishRunningZoneDateTime = ZonedDateTime.now().minusSeconds(jobExecuteTimeoutRunningDuration);
        List<Job> runningJobs = jobDao.listForExpired(finishRunningZoneDateTime, JobStatus.RUNNING);
        for (Job job : runningJobs) {
            updateJobAndNodeResultTimeout(job);
        }

        LOGGER.trace("job timeout task end");
    }

    private void updateJobAndNodeResultTimeout(Job job) {
        // if job is running , please delete session first
        if (job.getStatus() == JobStatus.RUNNING) {
            cmdService.deleteSession(job);
        }

        updateJobStatusAndSave(job, JobStatus.TIMEOUT);
        nodeResultService.updateStatus(job, NodeStatus.TIMEOUT, NodeResult.FINISH_STATUS);
    }

    private String logUrl(final Job job) {
        Path path = Paths.get(domain, "jobs", job.getNodeName(), job.getNumber().toString(), "log", "download");
        return path.toString();
    }

    private User currentUser() {
        if (currentUser.get() == null) {
            throw new NotFoundException(String.format("user not found"));
        }
        return currentUser.get();
    }
}<|MERGE_RESOLUTION|>--- conflicted
+++ resolved
@@ -54,12 +54,9 @@
 import com.flow.platform.util.git.model.GitEventType;
 import com.google.common.base.Strings;
 import java.math.BigInteger;
-<<<<<<< HEAD
 import com.google.common.collect.Sets;
-=======
 import java.nio.file.Path;
 import java.nio.file.Paths;
->>>>>>> 0a636882
 import java.time.ZonedDateTime;
 import java.util.HashSet;
 import java.util.List;
@@ -115,7 +112,6 @@
     @Autowired
     private YmlService ymlService;
 
-<<<<<<< HEAD
     @Autowired
     private NodeResultDao nodeResultDao;
 
@@ -124,10 +120,9 @@
 
     @Autowired
     protected ThreadLocal<User> currentUser;
-=======
+
     @Value(value = "${domain}")
     private String domain;
->>>>>>> 0a636882
 
     @Override
     public Job find(String flowName, Integer number) {
