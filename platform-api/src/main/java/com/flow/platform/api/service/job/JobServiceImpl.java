/*
 * Copyright 2017 flow.ci
 *
 * Licensed under the Apache License, Version 2.0 (the "License");
 * you may not use this file except in compliance with the License.
 * You may obtain a copy of the License at
 *
 *    http://www.apache.org/licenses/LICENSE-2.0
 *
 * Unless required by applicable law or agreed to in writing, software
 * distributed under the License is distributed on an "AS IS" BASIS,
 * WITHOUT WARRANTIES OR CONDITIONS OF ANY KIND, either express or implied.
 * See the License for the specific language governing permissions and
 * limitations under the License.
 */
package com.flow.platform.api.service.job;

import static com.flow.platform.api.domain.envs.FlowEnvs.*;
import static com.flow.platform.api.domain.job.NodeStatus.FAILURE;
import static com.flow.platform.api.domain.job.NodeStatus.STOPPED;
import static com.flow.platform.api.domain.job.NodeStatus.SUCCESS;
import static com.flow.platform.api.domain.job.NodeStatus.TIMEOUT;

import com.flow.platform.api.dao.job.JobDao;
import com.flow.platform.api.dao.job.JobYmlDao;
import com.flow.platform.api.dao.job.NodeResultDao;
import com.flow.platform.api.domain.CmdCallbackQueueItem;
import com.flow.platform.api.domain.envs.FlowEnvs.YmlStatusValue;
import com.flow.platform.api.domain.envs.JobEnvs;
import com.flow.platform.api.domain.job.Job;
import com.flow.platform.api.domain.job.JobStatus;
import com.flow.platform.api.domain.job.NodeResult;
import com.flow.platform.api.domain.job.NodeStatus;
import com.flow.platform.api.domain.node.Flow;
import com.flow.platform.api.domain.node.Node;
import com.flow.platform.api.domain.node.NodeTree;
import com.flow.platform.api.domain.node.Step;
import com.flow.platform.api.domain.user.User;
import com.flow.platform.api.events.JobStatusChangeEvent;
import com.flow.platform.api.service.node.NodeService;
import com.flow.platform.api.service.node.YmlService;
import com.flow.platform.api.util.CommonUtil;
import com.flow.platform.api.util.EnvUtil;
import com.flow.platform.api.util.PathUtil;
import com.flow.platform.core.exception.FlowException;
import com.flow.platform.core.exception.IllegalParameterException;
import com.flow.platform.core.exception.IllegalStatusException;
import com.flow.platform.core.exception.NotFoundException;
import com.flow.platform.core.service.ApplicationEventService;
import com.flow.platform.domain.Cmd;
import com.flow.platform.domain.CmdInfo;
import com.flow.platform.domain.CmdStatus;
import com.flow.platform.domain.CmdType;
import com.flow.platform.util.ExceptionUtil;
import com.flow.platform.util.Logger;
import com.flow.platform.util.git.model.GitEventType;
import com.google.common.base.Strings;
import java.math.BigInteger;
import com.google.common.collect.Sets;
import java.nio.file.Path;
import java.nio.file.Paths;
import java.time.ZonedDateTime;
import java.util.HashSet;
import java.util.List;
import java.util.Map;
import java.util.concurrent.BlockingQueue;
import java.util.function.Consumer;
import org.springframework.beans.factory.annotation.Autowired;
import org.springframework.beans.factory.annotation.Value;
import org.springframework.scheduling.annotation.Scheduled;
import org.springframework.stereotype.Service;
import org.springframework.transaction.annotation.Isolation;
import org.springframework.transaction.annotation.Propagation;
import org.springframework.transaction.annotation.Transactional;

/**
 * @author yh@firim
 */
@Service(value = "jobService")
@Transactional(isolation = Isolation.REPEATABLE_READ)
public class JobServiceImpl extends ApplicationEventService implements JobService {

    private static Logger LOGGER = new Logger(JobService.class);

    private Integer RETRY_TIMEs = 5;

    private final Integer createSessionRetryTimes = 5;

    @Value("${task.job.toggle.execution_timeout}")
    private Boolean isJobTimeoutExecuteTimeout;

    @Value("${task.job.toggle.execution_create_session_duration}")
    private Long jobExecuteTimeoutCreateSessionDuration;

    @Value("${task.job.toggle.execution_running_duration}")
    private Long jobExecuteTimeoutRunningDuration;

    @Autowired
    private NodeResultService nodeResultService;

    @Autowired
    private JobNodeService jobNodeService;

    @Autowired
    private BlockingQueue<CmdCallbackQueueItem> cmdBaseBlockingQueue;

    @Autowired
    private JobDao jobDao;

    @Autowired
    private NodeService nodeService;

    @Autowired
    private CmdService cmdService;

    @Autowired
    private YmlService ymlService;

    @Autowired
    private NodeResultDao nodeResultDao;

    @Autowired
    private JobYmlDao jobYmlDao;

    @Value(value = "${domain}")
    private String domain;

    @Override
    public Job find(String flowName, Integer number) {
        Job job = jobDao.get(flowName, number);
        return find(job);
    }

    @Override
    public Job find(BigInteger jobId) {
        Job job = jobDao.get(jobId);
        return find(job);
    }

    @Override
    public String findYml(String path, Integer number) {
        Job job = find(path, number);
        return jobNodeService.find(job).getFile();
    }

    @Override
    public List<NodeResult> listNodeResult(String path, Integer number) {
        Job job = find(path, number);
        return nodeResultService.list(job, true);
    }

    @Override
    public List<Job> list(List<String> paths, boolean latestOnly) {
        if (latestOnly) {
            return jobDao.latestByPath(paths);
        }
        return jobDao.listByPath(paths);
    }

    @Override
    @Transactional(noRollbackFor = FlowException.class)
    public Job createJob(String path, GitEventType eventType, Map<String, String> envs, User creator) {
        Node root = nodeService.find(PathUtil.rootPath(path));
        if (root == null) {
            throw new IllegalParameterException("Path does not existed");
        }

        if (creator == null) {
            throw new IllegalParameterException("User is required while create job");
        }

        String status = root.getEnv(FLOW_STATUS);
        if (Strings.isNullOrEmpty(status) || !status.equals(StatusValue.READY.value())) {
            throw new IllegalStatusException("Cannot create job since status is not READY");
        }

        // create job
        Job job = new Job(CommonUtil.randomId());
        job.setNodePath(root.getPath());
        job.setNodeName(root.getName());
        job.setNumber(jobDao.maxBuildNumber(job.getNodePath()) + 1);
        job.setCategory(eventType);
        job.setCreatedBy(creator.getEmail());
        job.setCreatedAt(ZonedDateTime.now());
        job.setUpdatedAt(ZonedDateTime.now());

        // setup job env variables
        job.putEnv(JobEnvs.FLOW_JOB_BUILD_CATEGORY, eventType.name());
        job.putEnv(JobEnvs.FLOW_JOB_BUILD_NUMBER, job.getNumber().toString());
        job.putEnv(JobEnvs.FLOW_JOB_LOG_PATH, logUrl(job));
        job.setStatus(JobStatus.CREATED);

        EnvUtil.merge(root.getEnvs(), job.getEnvs(), true);
        EnvUtil.merge(envs, job.getEnvs(), true);

        //save job
<<<<<<< HEAD
        return jobDao.save(job);
=======
        jobDao.save(job);

        // create yml snapshot for job
        jobNodeService.save(job, yml);

        // init for node result and set to job object
        List<NodeResult> resultList = nodeResultService.create(job);
        NodeResult rootResult = resultList.remove(resultList.size() - 1);
        job.setRootResult(rootResult);
        job.setChildrenResult(resultList);

        // to create agent session for job
        try {
            String sessionId = cmdService.createSession(job, createSessionRetryTimes);
            job.setSessionId(sessionId);
            updateJobStatusAndSave(job, JobStatus.SESSION_CREATING);
        } catch (IllegalStatusException e) {
            job.setFailureMessage("Unable to create session since : " + e.getMessage());
            updateJobStatusAndSave(job, JobStatus.FAILURE);
        }

        return job;
>>>>>>> af480bec
    }

    @Override
    @Transactional(noRollbackFor = FlowException.class)
    public void createJobAndYmlLoad(String path,
        GitEventType eventType,
        Map<String, String> envs,
        User creator,
        Consumer<Job> onJobCreated) {

        // find flow and reset yml status
        Flow flow = nodeService.findFlow(path);
        flow = nodeService.addFlowEnv(flow.getPath(), EnvUtil.build(FLOW_YML_STATUS, YmlStatusValue.NOT_FOUND));

        // merge input env to flow for git loading, not save to flow since the envs is for job
        EnvUtil.merge(envs, flow.getEnvs(), true);

        // create job
        Job job = createJob(path, eventType, envs, creator);

        try {
            if (onJobCreated != null) {
                onJobCreated.accept(job);
            }
            updateJobStatusAndSave(job, JobStatus.YML_LOADING);
        } catch (Throwable e) {
            LOGGER.warn("Fail to create job for path %s : %s ", path, ExceptionUtil.findRootCause(e).getMessage());
        }

        // load yml
        ymlService.loadYmlContent(flow, yml -> {
            LOGGER.trace("Yml content has been loaded for path : " + path);
            Node root = nodeService.find(PathUtil.rootPath(path));

            String loadedYml = null;
            try {
                loadedYml = ymlService.getYmlContent(root);
                if (Strings.isNullOrEmpty(loadedYml)) {
                    throw new IllegalStatusException("Yml is loading for path " + path);
                }
            } catch (FlowException e) {
                LOGGER.error("Fail to find yml content", e);
                throw e;
            }

            // create yml snapshot for job
            jobNodeService.save(job, loadedYml);

            // init for node result and set to job object
            List<NodeResult> resultList = nodeResultService.create(job);
            NodeResult rootResult = resultList.remove(resultList.size() - 1);
            job.setRootResult(rootResult);
            job.setChildrenResult(resultList);

            // to create agent session for job
            try {
                String sessionId = cmdService.createSession(job, createSessionRetryTimes);
                job.setSessionId(sessionId);
                updateJobStatusAndSave(job, JobStatus.SESSION_CREATING);
            } catch (IllegalStatusException e) {
                updateJobStatusAndSave(job, JobStatus.FAILURE);
            }

        });
    }

    @Override
    public void callback(CmdCallbackQueueItem cmdQueueItem) {
        BigInteger jobId = cmdQueueItem.getJobId();
        Cmd cmd = cmdQueueItem.getCmd();
        Job job = jobDao.get(jobId);

        if (Job.FINISH_STATUS.contains(job.getStatus())) {
            LOGGER.trace("Reject cmd callback since job %s already in finish status", job.getId());
            return;
        }

        if (cmd.getType() == CmdType.CREATE_SESSION) {
            onCreateSessionCallback(job, cmd);
            return;
        }

        if (cmd.getType() == CmdType.RUN_SHELL) {
            String path = cmd.getExtra();
            if (Strings.isNullOrEmpty(path)) {
                throw new IllegalParameterException("Node path is required for cmd RUN_SHELL callback");
            }

            onRunShellCallback(path, cmd, job);
            return;
        }

        if (cmd.getType() == CmdType.DELETE_SESSION) {
            LOGGER.trace("Session been deleted for job: %s", cmdQueueItem.getJobId());
            return;
        }

        LOGGER.warn("not found cmdType, cmdType: %s", cmd.getType().toString());
        throw new NotFoundException("not found cmdType");
    }

    @Override
    public void deleteJob(String path) {
        List<BigInteger> jobIds = jobDao.findJobIdsByPath(path);
        // TODO :  Late optimization and paging jobIds
        if (jobIds.size() > 0) {
            jobYmlDao.delete(jobIds);
            nodeResultDao.delete(jobIds);
            jobDao.deleteJob(path);
        }
    }

    /**
     * run node
     *
     * @param node job node's script and record cmdId and sync send http
     */
    private void run(Node node, Job job) {
        if (node == null) {
            throw new IllegalParameterException("Cannot run node with null value");
        }

        NodeTree tree = jobNodeService.get(job);

        if (!tree.canRun(node.getPath())) {
            // run next node
            Node next = tree.next(node.getPath());
            run(next, job);
            return;
        }

        // pass job env to node
        EnvUtil.merge(job.getEnvs(), node.getEnvs(), false);

        // to run node with customized cmd id
        try {
            NodeResult nodeResult = nodeResultService.find(node.getPath(), job.getId());
            CmdInfo cmd = cmdService.runShell(job, node, nodeResult.getCmdId());
        } catch (IllegalStatusException e) {
            CmdInfo rawCmd = (CmdInfo) e.getData();
            rawCmd.setStatus(CmdStatus.EXCEPTION);
            nodeResultService.updateStatusByCmd(job, node, Cmd.convert(rawCmd), e.getMessage());
        }
    }

    /**
     * Create session callback
     */
    private void onCreateSessionCallback(Job job, Cmd cmd) {
        if (cmd.getStatus() != CmdStatus.SENT) {

            if (cmd.getRetry() > 1) {
                LOGGER.trace("Create session failure but retrying: %s", cmd.getStatus().getName());
                return;
            }

            final String errMsg = "Create session failure with cmd status: " + cmd.getStatus().getName();
            LOGGER.warn(errMsg);

            job.setFailureMessage(errMsg);
            updateJobStatusAndSave(job, JobStatus.FAILURE);
            return;
        }

        // run step
        NodeTree tree = jobNodeService.get(job);
        if (tree == null) {
            throw new NotFoundException("Cannot fond related node tree for job: " + job.getId());
        }

        // set job properties
        job.setSessionId(cmd.getSessionId());
        job.putEnv(JobEnvs.FLOW_JOB_AGENT_INFO, cmd.getAgentPath().toString());
        updateJobStatusAndSave(job, JobStatus.RUNNING);

        // start run flow from fist node
        run(tree.first(), job);
    }

    /**
     * Run shell callback
     */
    private void onRunShellCallback(String path, Cmd cmd, Job job) {
        NodeTree tree = jobNodeService.get(job);
        Node node = tree.find(path);
        Node next = tree.next(path);

        // bottom up recursive update node result
        NodeResult nodeResult = nodeResultService.updateStatusByCmd(job, node, cmd, null);
        LOGGER.debug("Run shell callback for node result: %s", nodeResult);

        // no more node to run and status is not running
        if (next == null && !nodeResult.isRunning()) {
            stopJob(job);
            return;
        }

        // continue to run if on success status
        if (nodeResult.isSuccess()) {
            run(next, job);
            return;
        }

        // continue to run if allow failure on failure status
        if (nodeResult.isFailure()) {
            if (node instanceof Step) {
                Step step = (Step) node;
                if (step.getAllowFailure()) {
                    run(next, job);
                }

                // clean up session if node result failure and set job status to error

                //TODO: Missing unit test
                else {
                    stopJob(job);
                }
            }
        }
    }

    @Override
    @Transactional(propagation = Propagation.NOT_SUPPORTED)
    public void enterQueue(CmdCallbackQueueItem cmdQueueItem) {
        try {
            cmdBaseBlockingQueue.put(cmdQueueItem);
        } catch (Throwable throwable) {
            LOGGER.warnMarker("enterQueue", "exception - %s", throwable);
        }
    }

    @Override
    public Job stopJob(String path, Integer buildNumber) {
        Job runningJob = find(path, buildNumber);
        NodeResult result = runningJob.getRootResult();

        if (result == null) {
            throw new NotFoundException("running job not found node result - " + path);
        }

        if (!result.isRunning()) {
            return runningJob;
        }

        // do not handle job since it is not in running status
        try {
            final HashSet<NodeStatus> skipStatus = Sets.newHashSet(SUCCESS, FAILURE, TIMEOUT);
            nodeResultService.updateStatus(runningJob, STOPPED, skipStatus);

            stopJob(runningJob);
        } catch (Throwable throwable) {
            String message = "stop job error - " + ExceptionUtil.findRootCause(throwable);
            LOGGER.traceMarker("stopJob", message);
            throw new IllegalParameterException(message);
        }

        return runningJob;
    }

    @Override
    public Job update(Job job) {
        jobDao.update(job);
        return job;
    }

    /**
     * Update job status by root node result
     */
    private NodeResult setJobStatusByRootResult(Job job) {
        NodeResult rootResult = nodeResultService.find(job.getNodePath(), job.getId());
        JobStatus newStatus = job.getStatus();

        if (rootResult.isFailure()) {
            newStatus = JobStatus.FAILURE;
        }

        if (rootResult.isSuccess()) {
            newStatus = JobStatus.SUCCESS;
        }

        if (rootResult.isStop()) {
            newStatus = JobStatus.STOPPED;
        }

        updateJobStatusAndSave(job, newStatus);
        return rootResult;
    }

    private Job find(Job job) {
        if (job == null) {
            throw new NotFoundException("Job is not found");
        }

        List<NodeResult> childrenResult = nodeResultService.list(job, true);
        job.setChildrenResult(childrenResult);
        return job;
    }

    /**
     * Update job status and delete agent session
     */
    private void stopJob(Job job) {
        setJobStatusByRootResult(job);
        cmdService.deleteSession(job);
    }

    /**
     * Update job instance with new job status and boardcast JobStatusChangeEvent
     */
    private void updateJobStatusAndSave(Job job, JobStatus newStatus) {
        JobStatus originStatus = job.getStatus();

        if (originStatus == newStatus) {
            jobDao.update(job);
            return;
        }

        //if job has finish not to update status
        if (Job.FINISH_STATUS.contains(originStatus)) {
            return;
        }
        job.setStatus(newStatus);
        jobDao.update(job);

        this.dispatchEvent(new JobStatusChangeEvent(this, job.getId(), originStatus, newStatus));
    }

    @Override
    @Scheduled(fixedDelay = 60 * 1000, initialDelay = 60 * 1000)
    public void checkTimeoutTask() {
        if (!isJobTimeoutExecuteTimeout) {
            return;
        }

        LOGGER.trace("job timeout task start");

        // create session job timeout 6s time out
        ZonedDateTime finishZoneDateTime = ZonedDateTime.now().minusSeconds(jobExecuteTimeoutCreateSessionDuration);
        List<Job> jobs = jobDao.listForExpired(finishZoneDateTime, JobStatus.SESSION_CREATING);
        for (Job job : jobs) {
            updateJobAndNodeResultTimeout(job);
        }

        // running job timeout 1h time out
        ZonedDateTime finishRunningZoneDateTime = ZonedDateTime.now().minusSeconds(jobExecuteTimeoutRunningDuration);
        List<Job> runningJobs = jobDao.listForExpired(finishRunningZoneDateTime, JobStatus.RUNNING);
        for (Job job : runningJobs) {
            updateJobAndNodeResultTimeout(job);
        }

        LOGGER.trace("job timeout task end");
    }

    private void updateJobAndNodeResultTimeout(Job job) {
        // if job is running , please delete session first
        if (job.getStatus() == JobStatus.RUNNING) {
            try {
                cmdService.deleteSession(job);
            } catch (Throwable e) {
                LOGGER.warn(
                    "Error on delete session for job %s: %s",
                    job.getId(),
                    ExceptionUtil.findRootCause(e).getMessage());
            }
        }

        updateJobStatusAndSave(job, JobStatus.TIMEOUT);
        nodeResultService.updateStatus(job, NodeStatus.TIMEOUT, NodeResult.FINISH_STATUS);
    }

    private String logUrl(final Job job) {
        Path path = Paths.get(domain, "jobs", job.getNodeName(), job.getNumber().toString(), "log", "download");
        return path.toString();
    }
}<|MERGE_RESOLUTION|>--- conflicted
+++ resolved
@@ -194,32 +194,7 @@
         EnvUtil.merge(envs, job.getEnvs(), true);
 
         //save job
-<<<<<<< HEAD
         return jobDao.save(job);
-=======
-        jobDao.save(job);
-
-        // create yml snapshot for job
-        jobNodeService.save(job, yml);
-
-        // init for node result and set to job object
-        List<NodeResult> resultList = nodeResultService.create(job);
-        NodeResult rootResult = resultList.remove(resultList.size() - 1);
-        job.setRootResult(rootResult);
-        job.setChildrenResult(resultList);
-
-        // to create agent session for job
-        try {
-            String sessionId = cmdService.createSession(job, createSessionRetryTimes);
-            job.setSessionId(sessionId);
-            updateJobStatusAndSave(job, JobStatus.SESSION_CREATING);
-        } catch (IllegalStatusException e) {
-            job.setFailureMessage("Unable to create session since : " + e.getMessage());
-            updateJobStatusAndSave(job, JobStatus.FAILURE);
-        }
-
-        return job;
->>>>>>> af480bec
     }
 
     @Override
