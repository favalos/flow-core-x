--- conflicted
+++ resolved
@@ -20,33 +20,20 @@
 import com.flow.platform.api.domain.CmdQueueItem;
 import com.flow.platform.api.domain.envs.FlowEnvs;
 import com.flow.platform.api.domain.job.Job;
-<<<<<<< HEAD
 import com.flow.platform.api.domain.job.JobStatus;
 import com.flow.platform.api.domain.node.Node;
 import com.flow.platform.api.domain.job.NodeResult;
 import com.flow.platform.api.domain.job.NodeStatus;
 import com.flow.platform.api.domain.job.NodeTag;
 import com.flow.platform.api.domain.node.NodeTree;
-=======
-import com.flow.platform.api.domain.job.NodeResult;
-import com.flow.platform.api.domain.job.NodeStatus;
-import com.flow.platform.api.domain.job.NodeTag;
-import com.flow.platform.api.domain.node.Node;
->>>>>>> bc39ff6f
 import com.flow.platform.api.domain.node.Step;
 import com.flow.platform.api.service.node.NodeService;
 import com.flow.platform.api.service.node.YmlService;
 import com.flow.platform.api.util.CommonUtil;
 import com.flow.platform.api.util.EnvUtil;
-<<<<<<< HEAD
-import com.flow.platform.core.util.HttpUtil;
-import com.flow.platform.api.util.PathUtil;
-=======
 import com.flow.platform.api.util.NodeUtil;
 import com.flow.platform.api.util.PathUtil;
 import com.flow.platform.api.util.PlatformURL;
-import com.flow.platform.api.util.UrlUtil;
->>>>>>> bc39ff6f
 import com.flow.platform.core.exception.FlowException;
 import com.flow.platform.core.exception.IllegalParameterException;
 import com.flow.platform.core.exception.IllegalStatusException;
@@ -104,8 +91,8 @@
     @Autowired
     private YmlService ymlService;
 
-    @Value(value = "${platform.cmd.stop.url}")
-    private String cmdStopUrl;
+    @Autowired
+    private PlatformURL platformURL;
 
     @Override
     public Job find(BigInteger id) {
@@ -113,11 +100,14 @@
     }
 
     @Override
-    public Job find(String path, Integer number) {
-        return jobDao.get(path, number);
-    }
-
-<<<<<<< HEAD
+    public Job find(String flowName, Integer number) {
+        Job job = jobDao.get(flowName, number);
+        if (job == null) {
+            throw new NotFoundException("job is not found");
+        }
+        return job;
+    }
+
     @Override
     public List<NodeResult> listNodeResult(String path, Integer number) {
         Job job = find(path, number);
@@ -132,10 +122,6 @@
 
         return jobDao.listByPath(paths);
     }
-=======
-    @Autowired
-    private PlatformURL platformURL;
->>>>>>> bc39ff6f
 
     @Override
     public Job createJob(String path) {
@@ -217,31 +203,10 @@
             return;
         }
 
-<<<<<<< HEAD
         if (cmd.getType() == CmdType.RUN_SHELL) {
             String path = cmd.getExtra();
             if (Strings.isNullOrEmpty(path)) {
                 throw new IllegalParameterException("Node path is required for cmd RUN_SHELL callback");
-=======
-        Node flow = NodeUtil.findRootNode(node);
-        EnvUtil.merge(flow, node, false);
-
-        CmdInfo cmdInfo = new CmdInfo(zone, null, CmdType.RUN_SHELL, node.getScript());
-        cmdInfo.setInputs(node.getEnvs());
-        cmdInfo.setWebhook(getNodeHook(node, job.getId()));
-        cmdInfo.setOutputEnvFilter("FLOW_");
-        cmdInfo.setSessionId(job.getSessionId());
-        LOGGER.traceMarker("run", String.format("stepName - %s, nodePath - %s", node.getName(), node.getPath()));
-
-        try {
-            String res = HttpUtil.post(platformURL.getCmdUrl(), cmdInfo.toJson());
-
-            if (res == null) {
-                LOGGER.warn(String
-                    .format("post cmd error, cmdUrl: %s, cmdInfo: %s", platformURL.getCmdUrl(), cmdInfo.toJson()));
-                throw new HttpException(
-                    String.format("Post Cmd Error, Node Name - %s, CmdInfo - %s", node.getName(), cmdInfo.toJson()));
->>>>>>> bc39ff6f
             }
 
             onRunShellCallback(path, cmd, job);
@@ -255,67 +220,7 @@
     /**
      * run node
      *
-<<<<<<< HEAD
      * @param node job node's script and record cmdId and sync send http
-=======
-     * @throws IllegalStatusException when cannot get Cmd obj from cc
-     */
-    private void createSession(Job job) {
-        CmdInfo cmdInfo = new CmdInfo(zone, null, CmdType.CREATE_SESSION, null);
-        cmdInfo.setWebhook(getJobHook(job));
-        LOGGER.traceMarker("createSession", String.format("jobId - %s", job.getId()));
-
-        // create session
-        Cmd cmd = sendToQueue(cmdInfo);
-        if (cmd == null) {
-            throw new IllegalStatusException("Unable to create session since cmd return null");
-        }
-
-        job.setCmdId(cmd.getId());
-        jobDao.update(job);
-    }
-
-    /**
-     * delete sessionId
-     */
-    private void deleteSession(Job job) {
-        CmdInfo cmdInfo = new CmdInfo(zone, null, CmdType.DELETE_SESSION, null);
-        cmdInfo.setSessionId(job.getSessionId());
-
-        LOGGER.traceMarker("deleteSession", String.format("sessionId - %s", job.getSessionId()));
-        // delete session
-        sendToQueue(cmdInfo);
-    }
-
-    /**
-     * send cmd by queue
-     */
-    private Cmd sendToQueue(CmdInfo cmdInfo) {
-        Cmd cmd = null;
-        StringBuilder stringBuilder = new StringBuilder(platformURL.getQueueUrl());
-        stringBuilder.append("?priority=1&retry=5");
-        try {
-            String res = HttpUtil.post(stringBuilder.toString(), cmdInfo.toJson());
-
-            if (res == null) {
-                String message = String
-                    .format("post session to queue error, cmdUrl: %s, cmdInfo: %s", stringBuilder.toString(),
-                        cmdInfo.toJson());
-
-                LOGGER.warn(message);
-                throw new HttpException(message);
-            }
-
-            cmd = Jsonable.parse(res, Cmd.class);
-        } catch (Throwable ignore) {
-            LOGGER.warn("run step UnsupportedEncodingException", ignore);
-        }
-        return cmd;
-    }
-
-    /**
-     * session success callback
->>>>>>> bc39ff6f
      */
     private void run(Node node, Job job) {
         if (node == null) {
@@ -403,19 +308,6 @@
                 }
             }
         }
-<<<<<<< HEAD
-=======
-        return null;
-    }
-
-    @Override
-    public Job find(String flowName, Integer number) {
-        Job job = jobDao.get(flowName, number);
-        if (job == null) {
-            throw new NotFoundException("job is not found");
-        }
-        return job;
->>>>>>> bc39ff6f
     }
 
     @Override
@@ -428,15 +320,9 @@
     }
 
     @Override
-<<<<<<< HEAD
-    public Boolean stopJob(String path, Integer buildNumber) {
+    public Job stopJob(String path, Integer buildNumber) {
         Job runningJob = find(path, buildNumber);
         NodeResult result = runningJob.getResult();
-=======
-    public Job stopJob(String name, Integer buildNumber) {
-        String cmdId;
-        Job runningJob = find(name, buildNumber);
->>>>>>> bc39ff6f
 
         if (runningJob == null) {
             throw new NotFoundException("running job not found by path - " + path);
@@ -446,48 +332,18 @@
             throw new NotFoundException("running job not found node result - " + path);
         }
 
-<<<<<<< HEAD
         // do not handle job since it is not in running status
-        if (!result.isRunning()) {
-            return true;
-        }
-
-        try {
-            cmdService.deleteSession(runningJob);
-            updateNodeResult(runningJob, NodeStatus.STOPPED);
-            return true;
-=======
-        //job in create session status
-        if (runningJob.getResult().getStatus() == NodeStatus.ENQUEUE
-            || runningJob.getResult().getStatus() == NodeStatus.PENDING) {
-            cmdId = runningJob.getCmdId();
-
-            // job finish, stop job failure
-        } else if (runningJob.getResult().getStatus() == NodeStatus.SUCCESS
-            || runningJob.getResult().getStatus() == NodeStatus.FAILURE
-            || runningJob.getResult().getStatus() == NodeStatus.STOPPED) {
-            throw new IllegalParameterException("can not stop, job finish");
-
-        } else { // running
-            NodeResult runningNodeResult = nodeResultDao.get(runningJob.getId(), NodeStatus.RUNNING, NodeTag.STEP);
-            if (runningNodeResult == null) {
-                throw new IllegalParameterException("can not stop, running step not found");
-            }
-            cmdId = runningNodeResult.getCmdId();
-        }
-
-        String url = new StringBuilder(platformURL.getCmdStopUrl()).append(cmdId).toString();
-        LOGGER.traceMarker("stopJob", String.format("url - %s", url));
-
-        updateNodeResult(runningJob, NodeStatus.STOPPED);
-
-        try {
-            HttpUtil.post(url, "");
->>>>>>> bc39ff6f
-        } catch (Throwable throwable) {
-            LOGGER.traceMarker("stopJob", String.format("stop job error - %s", throwable));
-            throw new IllegalParameterException(String.format("stop job error - %s", throwable));
-        }
+        if (result.isRunning()) {
+            try {
+                cmdService.deleteSession(runningJob);
+                updateNodeResult(runningJob, NodeStatus.STOPPED);
+                updateJobStatus(runningJob, result);
+            } catch (Throwable throwable) {
+                LOGGER.traceMarker("stopJob", String.format("stop job error - %s", throwable));
+                throw new IllegalParameterException(String.format("stop job error - %s", throwable));
+            }
+        }
+
         return runningJob;
     }
 
@@ -512,15 +368,11 @@
         for (NodeResult result : results) {
             if (result.getStatus() != NodeStatus.SUCCESS) {
                 result.setStatus(status);
-<<<<<<< HEAD
                 nodeResultService.save(result);
-=======
-                jobNodeResultService.update(result);
 
                 if (job.getNodePath().equals(result.getPath())) {
                     job.setResult(result);
                 }
->>>>>>> bc39ff6f
             }
         }
     }
