/*
 * Copyright 2017 flow.ci
 *
 * Licensed under the Apache License, Version 2.0 (the "License");
 * you may not use this file except in compliance with the License.
 * You may obtain a copy of the License at
 *
 *    http://www.apache.org/licenses/LICENSE-2.0
 *
 * Unless required by applicable law or agreed to in writing, software
 * distributed under the License is distributed on an "AS IS" BASIS,
 * WITHOUT WARRANTIES OR CONDITIONS OF ANY KIND, either express or implied.
 * See the License for the specific language governing permissions and
 * limitations under the License.
 */
package com.flow.platform.api.service.node;

import com.flow.platform.api.dao.FlowDao;
import com.flow.platform.api.dao.YmlDao;
import com.flow.platform.api.domain.node.Flow;
import com.flow.platform.api.domain.node.Node;
import com.flow.platform.api.domain.Webhook;
import com.flow.platform.api.domain.node.NodeTree;
import com.flow.platform.api.domain.node.Yml;
import com.flow.platform.api.domain.envs.FlowEnvs;
import com.flow.platform.api.domain.envs.FlowEnvs.StatusValue;
import com.flow.platform.api.domain.envs.FlowEnvs.YmlStatusValue;
import com.flow.platform.api.domain.envs.GitEnvs;
import com.flow.platform.api.exception.YmlException;
import com.flow.platform.api.util.EnvUtil;
import com.flow.platform.api.util.NodeUtil;
import com.flow.platform.api.util.PathUtil;
import com.flow.platform.core.exception.IllegalParameterException;
import com.flow.platform.core.exception.IllegalStatusException;
import com.flow.platform.util.Logger;
import com.google.common.base.Strings;
import com.google.common.cache.Cache;
import com.google.common.cache.CacheBuilder;
import com.google.common.cache.CacheLoader.InvalidCacheLoadException;
import java.nio.file.Path;
import java.util.ArrayList;
import java.util.Collection;
import java.util.List;
import java.util.Map;
import java.util.Objects;
import java.util.Set;
import java.util.concurrent.ExecutionException;
import java.util.concurrent.TimeUnit;
import org.springframework.beans.factory.annotation.Autowired;
import org.springframework.beans.factory.annotation.Value;
import org.springframework.stereotype.Service;
import org.springframework.util.FileSystemUtils;

/**
 * @author yh@firim
 */
@Service(value = "nodeService")
public class NodeServiceImpl implements NodeService {

    private final Logger LOGGER = new Logger(NodeService.class);

    private final static int TREE_CACHE_EXPIRE_SECOND = 3600 * 24;

    private final static int MAX_TREE_CACHE_NUM = 100;

    private final static int INIT_NODE_CACHE_NUM = 10;

    // To cache key is root node (flow) path, value is flatted tree as map
    private Cache<String, NodeTree> treeCache = CacheBuilder
        .newBuilder()
        .expireAfterAccess(TREE_CACHE_EXPIRE_SECOND, TimeUnit.SECONDS)
        .maximumSize(MAX_TREE_CACHE_NUM)
        .build();

    @Autowired
    private YmlService ymlService;

    @Autowired
    private FlowDao flowDao;

    @Autowired
    private YmlDao ymlDao;

    @Autowired
    private Path workspace;

    @Value(value = "${domain}")
    private String domain;

    @Override
    public Node createOrUpdate(final String path, String yml) {
        final Flow flow = findFlow(PathUtil.rootPath(path));

        if (Strings.isNullOrEmpty(yml)) {
            updateYmlState(flow, FlowEnvs.YmlStatusValue.NOT_FOUND, null);
            return flow;
        }

        if (!Objects.equals(flow.getEnv(FlowEnvs.FLOW_STATUS), StatusValue.READY.value())) {
            throw new IllegalStatusException("Node status not correct, should be READY for FLOW_STATUS");
        }


        Node rootFromYml;
        try {
<<<<<<< HEAD
            // merge name to yml
            yml = NodeUtil.mergeNameToYml(flow.getName(), yml);
            rootFromYml = ymlService.verifyYml(path, yml);
=======
            rootFromYml = ymlService.verifyYml(flow, yml);
>>>>>>> dbca9c7f
        } catch (IllegalParameterException | YmlException e) {
            updateYmlState(flow, FlowEnvs.YmlStatusValue.ERROR, e.getMessage());
            return flow;
        }

        flow.putEnv(FlowEnvs.FLOW_YML_STATUS, FlowEnvs.YmlStatusValue.FOUND);

        // persistent flow type node to flow table with env which from yml
        EnvUtil.merge(rootFromYml, flow, true);
        flowDao.update(flow);

        Yml ymlStorage = new Yml(flow.getPath(), yml);
        ymlDao.saveOrUpdate(ymlStorage);

        // reset cache
        treeCache.invalidate(flow.getPath());

        //retry find flow
        return findFlow(PathUtil.rootPath(path));
    }

    @Override
    public Node find(final String path) {
        final String rootPath = PathUtil.rootPath(path);

        try {
            // load tree from tree cache
            NodeTree tree = treeCache.get(rootPath, () -> {

                Yml ymlStorage = ymlDao.get(rootPath);
                Flow flow = flowDao.get(path);

                // has related yml
                if (ymlStorage != null) {
                    NodeTree newTree = new NodeTree(ymlStorage.getFile());
                    Node root = newTree.root();

                    // should merge env from flow dao and yml
                    EnvUtil.merge(flow, root, false);

                    return newTree;
                }

                if (flow != null) {
                    return new NodeTree(flow);
                }

                // root path not exist
                return null;
            });

            return tree.find(path);
        } catch (ExecutionException | InvalidCacheLoadException ignore) {
            // not not found or unable to load from cache
            return null;
        }
    }

    /**
     * Find flow by path
     *
     * @param path flow path
     * @return Flow object
     * @throws IllegalParameterException if node path not exist or path is not for flow
     */
    @Override
    public Flow findFlow(String path) {
        Node node = find(path);
        if (node == null) {
            throw new IllegalParameterException("The flow path doesn't exist");
        }

        if (!(node instanceof Flow)) {
            throw new IllegalParameterException("The path is not for flow");
        }

        return (Flow) node;
    }

    @Override
    public Node delete(String path) {
        String rootPath = PathUtil.rootPath(path);
        Flow flow = findFlow(rootPath);

        // delete flow
        flowDao.delete(flow);

        // delete related yml storage
        ymlDao.delete(new Yml(flow.getPath(), null));

        // delete local flow folder
        Path flowWorkspace = NodeUtil.workspacePath(workspace, flow);
        FileSystemUtils.deleteRecursively(flowWorkspace.toFile());

        treeCache.invalidate(rootPath);
        return flow;
    }

    @Override
    public boolean exist(final String path) {
        return find(path) != null;
    }

    @Override
    public Flow createEmptyFlow(final String flowName) {
        Flow flow = new Flow(PathUtil.build(flowName), flowName);
        treeCache.invalidate(flow.getPath());

        if (exist(flow.getPath())) {
            throw new IllegalParameterException("Flow name already existed");
        }

        flow.putEnv(GitEnvs.FLOW_GIT_WEBHOOK, hooksUrl(flow));
        flow.putEnv(FlowEnvs.FLOW_STATUS, StatusValue.PENDING);
        flow.putEnv(FlowEnvs.FLOW_YML_STATUS, YmlStatusValue.NOT_FOUND);
        flow = flowDao.save(flow);

        return flow;
    }

    @Override
    public Flow addFlowEnv(String path, Map<String, String> envs) {
        Flow flow = findFlow(path);
        EnvUtil.merge(envs, flow.getEnvs(), true);

        // sync latest env into flow table
        flowDao.update(flow);
        return flow;
    }

    @Override
    public Flow delFlowEnv(String path, Set<String> keys) {
        Flow flow = findFlow(path);

        for (String keyToRemove : keys) {
            flow.removeEnv(keyToRemove);
        }

        flowDao.update(flow);
        return flow;
    }

    @Override
    public void updateYmlState(Node root, FlowEnvs.YmlStatusValue state, String errorInfo) {
        root.putEnv(FlowEnvs.FLOW_YML_STATUS, state);

        if (!Strings.isNullOrEmpty(errorInfo)) {
            root.putEnv(FlowEnvs.FLOW_YML_ERROR_MSG, errorInfo);
        } else {
            root.removeEnv(FlowEnvs.FLOW_YML_ERROR_MSG);
        }

        LOGGER.debug("Update '%s' yml status to %s", root.getName(), state);
        flowDao.update((Flow) root);
    }

    @Override
    public List<Flow> listFlows() {
        return flowDao.list();
    }

    @Override
    public List<String> listFlowPathByUser(Collection<String> createdByList) {
        return flowDao.pathList(createdByList);
    }

    @Override
    public List<Webhook> listWebhooks() {
        List<Flow> flows = listFlows();
        List<Webhook> hooks = new ArrayList<>(flows.size());
        for (Flow flow : flows) {
            hooks.add(new Webhook(flow.getPath(), hooksUrl(flow)));
        }
        return hooks;
    }

    private String hooksUrl(final Flow flow) {
        return String.format("%s/hooks/git/%s", domain, flow.getName());
    }
}<|MERGE_RESOLUTION|>--- conflicted
+++ resolved
@@ -103,13 +103,9 @@
 
         Node rootFromYml;
         try {
-<<<<<<< HEAD
             // merge name to yml
             yml = NodeUtil.mergeNameToYml(flow.getName(), yml);
-            rootFromYml = ymlService.verifyYml(path, yml);
-=======
             rootFromYml = ymlService.verifyYml(flow, yml);
->>>>>>> dbca9c7f
         } catch (IllegalParameterException | YmlException e) {
             updateYmlState(flow, FlowEnvs.YmlStatusValue.ERROR, e.getMessage());
             return flow;
