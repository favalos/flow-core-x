--- conflicted
+++ resolved
@@ -44,13 +44,7 @@
 import com.google.common.collect.Lists;
 import java.nio.file.Path;
 import java.util.ArrayList;
-import java.util.Collection;
 import java.util.List;
-<<<<<<< HEAD
-=======
-import java.util.Map;
-import java.util.Set;
->>>>>>> cc602417
 import java.util.regex.Pattern;
 import org.springframework.beans.factory.annotation.Autowired;
 import org.springframework.beans.factory.annotation.Value;
@@ -233,30 +227,22 @@
     }
 
     @Override
-<<<<<<< HEAD
-    public List<Node> listFlows() {
-        return flowDao.list();
-=======
-    public List<Flow> listFlows() {
+    public List<Node> listFlows(boolean isOnlyCurrentUser) {
+        if (!isOnlyCurrentUser) {
+            return flowDao.list();
+        }
+
         List<Role> roles = roleService.list(currentUser());
         if (roles.contains(roleService.find(SysRole.ADMIN.name()))) {
             return flowDao.list();
         } else {
             return userFlowService.list(currentUser());
         }
-
-
->>>>>>> cc602417
-    }
-
-    @Override
-    public List<String> listFlowPathByUser(Collection<String> createdByList) {
-        return flowDao.pathList(createdByList);
     }
 
     @Override
     public List<Webhook> listWebhooks() {
-        List<Node> flows = listFlows();
+        List<Node> flows = listFlows(false);
         List<Webhook> hooks = new ArrayList<>(flows.size());
         for (Node flow : flows) {
             hooks.add(new Webhook(flow.getPath(), hooksUrl(flow)));
