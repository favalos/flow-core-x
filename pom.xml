<?xml version="1.0" encoding="UTF-8"?>
<project xmlns="http://maven.apache.org/POM/4.0.0"
  xmlns:xsi="http://www.w3.org/2001/XMLSchema-instance"
  xsi:schemaLocation="http://maven.apache.org/POM/4.0.0 http://maven.apache.org/xsd/maven-4.0.0.xsd">
  <modelVersion>4.0.0</modelVersion>

  <groupId>com.flow.platform</groupId>
  <artifactId>platform</artifactId>
  <packaging>pom</packaging>
  <version>1.0-SNAPSHOT</version>

  <modules>
    <module>platform-domain</module>
    <module>platform-agent</module>
    <module>platform-cmd-runner</module>
    <module>platform-control-center</module>
    <module>platform-util</module>
    <module>platform-util-zk</module>
    <module>platform-exception</module>
    <module>platform-cloud</module>
    <module>platform-api</module>
  </modules>

  <properties>
    <java.version>1.8</java.version>
    <guava.version>21.0</guava.version>
    <jedis.version>2.9.0</jedis.version>
    <zookeeper.version>3.4.10</zookeeper.version>
    <junit.version>4.12</junit.version>
    <gson.version>2.8.0</gson.version>

    <spring-framework.version>4.3.8.RELEASE</spring-framework.version>
    <spring-test.version>4.3.8.RELEASE</spring-test.version>
    <javax.servlet-api.version>3.1.0</javax.servlet-api.version>
    <socket.io-client.version>0.8.3</socket.io-client.version>
    <httpclient.version>4.5.3</httpclient.version>
    <wiremock.version>2.6.0</wiremock.version>
    <commons-fileupload.version>1.3.1</commons-fileupload.version>
    <mos_java_sdk.version>0.0.3</mos_java_sdk.version>
    <log4j.version>2.8.2</log4j.version>
    <hibernate.version>5.2.10.Final</hibernate.version>
    <hibernate-common-annotation.version>5.0.1.Final</hibernate-common-annotation.version>
    <mysql_connect.version>5.1.42</mysql_connect.version>
    <HikariCP.version>2.6.2</HikariCP.version>
    <jcabi-ssh.version>1.5.2</jcabi-ssh.version>
<<<<<<< HEAD
    <powermock.version>1.7.0</powermock.version>
    <spring-rabbit.version>1.7.2.RELEASE</spring-rabbit.version>
=======
    <jmockit.version>1.33</jmockit.version>
    <snakeyaml.version>1.18</snakeyaml.version>
    <json-lib.version>2.4</json-lib.version>
>>>>>>> b4ed0d79
  </properties>

  <build>
    <plugins>
      <plugin>
        <groupId>org.apache.maven.plugins</groupId>
        <artifactId>maven-compiler-plugin</artifactId>
        <version>3.6.1</version>
        <configuration>
          <source>1.8</source>
          <target>1.8</target>
        </configuration>
      </plugin>

      <!--<plugin>-->
        <!--<groupId>org.jacoco</groupId>-->
        <!--<artifactId>jacoco-maven-plugin</artifactId>-->
        <!--<executions>-->
          <!--<execution>-->
            <!--<goals>-->
              <!--<goal>prepare-agent</goal>-->
            <!--</goals>-->
          <!--</execution>-->
          <!--<execution>-->
            <!--<id>report</id>-->
            <!--<goals>-->
              <!--<goal>report</goal>-->
            <!--</goals>-->
          <!--</execution>-->
        <!--</executions>-->
      <!--</plugin>-->
    </plugins>
  </build>

  <dependencyManagement>
    <dependencies>
      <dependency>
        <groupId>org.springframework</groupId>
        <artifactId>spring-webmvc</artifactId>
        <version>${spring-framework.version}</version>
      </dependency>

      <dependency>
        <groupId>org.springframework</groupId>
        <artifactId>spring-context</artifactId>
        <version>${spring-framework.version}</version>
      </dependency>

      <dependency>
        <groupId>org.springframework</groupId>
        <artifactId>spring-orm</artifactId>
        <version>${spring-framework.version}</version>
      </dependency>

      <dependency>
        <groupId>org.springframework.amqp</groupId>
        <artifactId>spring-rabbit</artifactId>
        <version>${spring-rabbit.version}</version>
      </dependency>

      <dependency>
        <groupId>org.springframework</groupId>
        <artifactId>spring-test</artifactId>
        <version>${spring-framework.version}</version>
        <scope>test</scope>
      </dependency>

      <dependency>
        <groupId>javax.servlet</groupId>
        <artifactId>javax.servlet-api</artifactId>
        <version>${javax.servlet-api.version}</version>
      </dependency>

      <dependency>
        <groupId>org.apache.zookeeper</groupId>
        <artifactId>zookeeper</artifactId>
        <version>${zookeeper.version}</version>
      </dependency>

      <dependency>
        <groupId>com.google.code.gson</groupId>
        <artifactId>gson</artifactId>
        <version>${gson.version}</version>
      </dependency>

      <dependency>
        <groupId>com.google.guava</groupId>
        <artifactId>guava</artifactId>
        <version>${guava.version}</version>
      </dependency>

      <dependency>
        <groupId>org.apache.httpcomponents</groupId>
        <artifactId>httpclient</artifactId>
        <version>${httpclient.version}</version>
      </dependency>

      <dependency>
        <groupId>org.apache.httpcomponents</groupId>
        <artifactId>httpmime</artifactId>
        <version>${httpclient.version}</version>
      </dependency>

      <dependency>
        <groupId>commons-fileupload</groupId>
        <artifactId>commons-fileupload</artifactId>
        <version>${commons-fileupload.version}</version>
      </dependency>

      <dependency>
        <groupId>redis.clients</groupId>
        <artifactId>jedis</artifactId>
        <version>${jedis.version}</version>
      </dependency>

      <dependency>
        <groupId>io.socket</groupId>
        <artifactId>socket.io-client</artifactId>
        <version>${socket.io-client.version}</version>
      </dependency>

      <dependency>
        <groupId>mos_java_sdk</groupId>
        <artifactId>mos_java_sdk</artifactId>
        <version>${mos_java_sdk.version}</version>
      </dependency>

      <dependency>
        <groupId>org.apache.logging.log4j</groupId>
        <artifactId>log4j-api</artifactId>
        <version>${log4j.version}</version>
      </dependency>

      <dependency>
        <groupId>org.apache.logging.log4j</groupId>
        <artifactId>log4j-core</artifactId>
        <version>${log4j.version}</version>
      </dependency>

      <dependency>
        <groupId>org.hibernate</groupId>
        <artifactId>hibernate-core</artifactId>
        <version>${hibernate.version}</version>
      </dependency>

      <dependency>
        <groupId>mysql</groupId>
        <artifactId>mysql-connector-java</artifactId>
        <version>${mysql_connect.version}</version>
      </dependency>

      <dependency>
        <groupId>org.hibernate.common</groupId>
        <artifactId>hibernate-commons-annotations</artifactId>
        <version>${hibernate-common-annotation.version}</version>
      </dependency>

      <dependency>
        <groupId>com.zaxxer</groupId>
        <artifactId>HikariCP</artifactId>
        <version>${HikariCP.version}</version>
      </dependency>

      <dependency>
        <groupId>com.jcabi</groupId>
        <artifactId>jcabi-ssh</artifactId>
        <version>${jcabi-ssh.version}</version>
      </dependency>

      <dependency>
<<<<<<< HEAD
        <groupId>org.powermock</groupId>
        <artifactId>powermock-module-junit4</artifactId>
        <version>${powermock.version}</version>
        <scope>test</scope>
      </dependency>

      <dependency>
        <groupId>org.powermock</groupId>
        <artifactId>powermock-api-mockito2</artifactId>
        <version>${powermock.version}</version>
=======
        <groupId>org.yaml</groupId>
        <artifactId>snakeyaml</artifactId>
        <version>${snakeyaml.version}</version>
      </dependency>

      <dependency>
        <groupId>com.hynnet</groupId>
        <artifactId>json-lib</artifactId>
        <version>${json-lib.version}</version>
      </dependency>

      <dependency>
        <groupId>org.jmockit</groupId>
        <artifactId>jmockit</artifactId>
        <version>${jmockit.version}</version>
>>>>>>> b4ed0d79
        <scope>test</scope>
      </dependency>

      <dependency>
        <groupId>junit</groupId>
        <artifactId>junit</artifactId>
        <version>${junit.version}</version>
        <scope>test</scope>
      </dependency>

      <dependency>
        <groupId>org.springframework</groupId>
        <artifactId>spring-test</artifactId>
        <version>${spring-test.version}</version>
        <scope>test</scope>
      </dependency>

      <dependency>
        <groupId>com.github.tomakehurst</groupId>
        <artifactId>wiremock</artifactId>
        <version>${wiremock.version}</version>
        <scope>test</scope>
      </dependency>

    </dependencies>
  </dependencyManagement>
</project><|MERGE_RESOLUTION|>--- conflicted
+++ resolved
@@ -43,14 +43,11 @@
     <mysql_connect.version>5.1.42</mysql_connect.version>
     <HikariCP.version>2.6.2</HikariCP.version>
     <jcabi-ssh.version>1.5.2</jcabi-ssh.version>
-<<<<<<< HEAD
     <powermock.version>1.7.0</powermock.version>
     <spring-rabbit.version>1.7.2.RELEASE</spring-rabbit.version>
-=======
     <jmockit.version>1.33</jmockit.version>
     <snakeyaml.version>1.18</snakeyaml.version>
     <json-lib.version>2.4</json-lib.version>
->>>>>>> b4ed0d79
   </properties>
 
   <build>
@@ -221,7 +218,6 @@
       </dependency>
 
       <dependency>
-<<<<<<< HEAD
         <groupId>org.powermock</groupId>
         <artifactId>powermock-module-junit4</artifactId>
         <version>${powermock.version}</version>
@@ -232,7 +228,9 @@
         <groupId>org.powermock</groupId>
         <artifactId>powermock-api-mockito2</artifactId>
         <version>${powermock.version}</version>
-=======
+      </dependency>
+
+      <dependency>
         <groupId>org.yaml</groupId>
         <artifactId>snakeyaml</artifactId>
         <version>${snakeyaml.version}</version>
@@ -248,7 +246,6 @@
         <groupId>org.jmockit</groupId>
         <artifactId>jmockit</artifactId>
         <version>${jmockit.version}</version>
->>>>>>> b4ed0d79
         <scope>test</scope>
       </dependency>
 
