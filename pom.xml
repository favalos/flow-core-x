<?xml version="1.0" encoding="UTF-8"?>
<project xmlns="http://maven.apache.org/POM/4.0.0"
  xmlns:xsi="http://www.w3.org/2001/XMLSchema-instance"
  xsi:schemaLocation="http://maven.apache.org/POM/4.0.0 http://maven.apache.org/xsd/maven-4.0.0.xsd">
  <modelVersion>4.0.0</modelVersion>

  <groupId>com.flow.platform</groupId>
  <artifactId>platform</artifactId>
  <packaging>pom</packaging>
  <version>1.0-SNAPSHOT</version>

  <modules>
    <module>platform-domain</module>
    <module>platform-agent</module>
    <module>platform-cmd-runner</module>
    <module>platform-control-center</module>
    <module>platform-cloud</module>
    <module>platform-api</module>
    <module>platform-util</module>
    <module>platform-util-resource</module>
    <module>platform-util-zk</module>
    <module>platform-util-git</module>
    <module>platform-core</module>
    <module>platform-yml-parser</module>
  </modules>

  <properties>
    <java.version>1.8</java.version>
    <guava.version>21.0</guava.version>
    <jedis.version>2.9.0</jedis.version>
    <junit.version>4.12</junit.version>
    <gson.version>2.8.0</gson.version>

    <spring-framework.version>4.3.9.RELEASE</spring-framework.version>
    <spring-test.version>4.3.9.RELEASE</spring-test.version>
    <spring-rabbit.version>1.7.3.RELEASE</spring-rabbit.version>
    <javax.servlet-api.version>3.1.0</javax.servlet-api.version>
    <httpclient.version>4.5.3</httpclient.version>
    <wiremock.version>2.6.0</wiremock.version>
    <commons-fileupload.version>1.3.1</commons-fileupload.version>
    <log4j.version>2.8.2</log4j.version>
    <hibernate.version>5.2.10.Final</hibernate.version>
    <hibernate-common-annotation.version>5.0.1.Final</hibernate-common-annotation.version>
    <mysql_connect.version>5.1.42</mysql_connect.version>
    <HikariCP.version>2.6.2</HikariCP.version>
    <powermock.version>1.7.0</powermock.version>
    <snakeyaml.version>1.18</snakeyaml.version>
    <curator.version>2.12.0</curator.version>
    <tyrus-server.version>1.13.1</tyrus-server.version>
    <org.eclipse.jgit.version>4.8.0.201706111038-r</org.eclipse.jgit.version>
    <jsch.version>0.1.54</jsch.version>
    <hibernate-validator.version>5.4.1.Final</hibernate-validator.version>
    <javax.mail-api.version>1.5.5</javax.mail-api.version>
    <javax.mail.version>1.5.5</javax.mail.version>
<<<<<<< HEAD
    <spring-security.version>4.2.3.RELEASE</spring-security.version>
=======
    <yamlbeans.version>1.12</yamlbeans.version>
>>>>>>> 1a909ed6
  </properties>

  <build>
    <plugins>
      <plugin>
        <groupId>org.apache.maven.plugins</groupId>
        <artifactId>maven-compiler-plugin</artifactId>
        <version>3.6.1</version>
        <configuration>
          <source>1.8</source>
          <target>1.8</target>
          <encoding>UTF-8</encoding>
        </configuration>
      </plugin>

      <plugin>
        <groupId>org.jacoco</groupId>
        <artifactId>jacoco-maven-plugin</artifactId>
        <executions>
          <execution>
            <goals>
              <goal>prepare-agent</goal>
            </goals>
          </execution>
          <execution>
            <id>report</id>
            <goals>
              <goal>report</goal>
            </goals>
          </execution>
        </executions>
      </plugin>
    </plugins>
  </build>

  <dependencyManagement>
    <dependencies>
      <dependency>
        <groupId>javax.mail</groupId>
        <artifactId>javax.mail-api</artifactId>
        <version>${javax.mail-api.version}</version>
      </dependency>

      <dependency>
        <groupId>com.sun.mail</groupId>
        <artifactId>javax.mail</artifactId>
        <version>${javax.mail.version}</version>
      </dependency>

      <dependency>
        <groupId>org.springframework</groupId>
        <artifactId>spring-webmvc</artifactId>
        <version>${spring-framework.version}</version>
      </dependency>

      <dependency>
        <groupId>org.springframework</groupId>
        <artifactId>spring-context</artifactId>
        <version>${spring-framework.version}</version>
      </dependency>

      <dependency>
        <groupId>org.springframework</groupId>
        <artifactId>spring-messaging</artifactId>
        <version>${spring-framework.version}</version>
      </dependency>

      <dependency>
        <groupId>org.springframework</groupId>
        <artifactId>spring-websocket</artifactId>
        <version>${spring-framework.version}</version>
      </dependency>

      <dependency>
        <groupId>org.springframework</groupId>
        <artifactId>spring-orm</artifactId>
        <version>${spring-framework.version}</version>
      </dependency>

      <dependency>
        <groupId>org.springframework.amqp</groupId>
        <artifactId>spring-rabbit</artifactId>
        <version>${spring-rabbit.version}</version>
      </dependency>

      <dependency>
        <groupId>org.springframework.shell</groupId>
        <artifactId>spring-shell</artifactId>
        <version>${spring-shell.version}</version>
      </dependency>

      <dependency>
        <groupId>org.glassfish.tyrus</groupId>
        <artifactId>tyrus-server</artifactId>
        <version>${tyrus-server.version}</version>
      </dependency>

      <dependency>
        <groupId>org.glassfish.tyrus</groupId>
        <artifactId>tyrus-container-grizzly-server</artifactId>
        <version>${tyrus-server.version}</version>
      </dependency>

      <dependency>
        <groupId>javax.servlet</groupId>
        <artifactId>javax.servlet-api</artifactId>
        <version>${javax.servlet-api.version}</version>
      </dependency>

      <dependency>
        <groupId>org.apache.curator</groupId>
        <artifactId>curator-recipes</artifactId>
        <version>${curator.version}</version>
      </dependency>

      <dependency>
        <groupId>com.google.code.gson</groupId>
        <artifactId>gson</artifactId>
        <version>${gson.version}</version>
      </dependency>

      <dependency>
        <groupId>com.google.guava</groupId>
        <artifactId>guava</artifactId>
        <version>${guava.version}</version>
      </dependency>

      <dependency>
        <groupId>org.apache.httpcomponents</groupId>
        <artifactId>httpclient</artifactId>
        <version>${httpclient.version}</version>
      </dependency>

      <dependency>
        <groupId>org.apache.httpcomponents</groupId>
        <artifactId>httpmime</artifactId>
        <version>${httpclient.version}</version>
      </dependency>

      <dependency>
        <groupId>commons-fileupload</groupId>
        <artifactId>commons-fileupload</artifactId>
        <version>${commons-fileupload.version}</version>
      </dependency>

      <dependency>
        <groupId>redis.clients</groupId>
        <artifactId>jedis</artifactId>
        <version>${jedis.version}</version>
      </dependency>

      <dependency>
        <groupId>org.apache.logging.log4j</groupId>
        <artifactId>log4j-api</artifactId>
        <version>${log4j.version}</version>
      </dependency>

      <dependency>
        <groupId>org.apache.logging.log4j</groupId>
        <artifactId>log4j-core</artifactId>
        <version>${log4j.version}</version>
      </dependency>

      <dependency>
        <groupId>org.hibernate</groupId>
        <artifactId>hibernate-core</artifactId>
        <version>${hibernate.version}</version>
      </dependency>

      <dependency>
        <groupId>mysql</groupId>
        <artifactId>mysql-connector-java</artifactId>
        <version>${mysql_connect.version}</version>
      </dependency>

      <dependency>
        <groupId>org.hibernate.common</groupId>
        <artifactId>hibernate-commons-annotations</artifactId>
        <version>${hibernate-common-annotation.version}</version>
      </dependency>

      <dependency>
        <groupId>org.hibernate</groupId>
        <artifactId>hibernate-validator</artifactId>
        <version>${hibernate-validator.version}</version>
      </dependency>

      <dependency>
        <groupId>com.zaxxer</groupId>
        <artifactId>HikariCP</artifactId>
        <version>${HikariCP.version}</version>
      </dependency>

      <dependency>
        <groupId>org.yaml</groupId>
        <artifactId>snakeyaml</artifactId>
        <version>${snakeyaml.version}</version>
      </dependency>

      <dependency>
        <groupId>org.eclipse.jgit</groupId>
        <artifactId>org.eclipse.jgit</artifactId>
        <version>${org.eclipse.jgit.version}</version>
      </dependency>

      <dependency>
        <groupId>com.jcraft</groupId>
        <artifactId>jsch</artifactId>
        <version>${jsch.version}</version>
      </dependency>

      <dependency>
<<<<<<< HEAD
        <groupId>org.springframework.security</groupId>
        <artifactId>spring-security-web</artifactId>
        <version>${spring-security.version}</version>
      </dependency>

      <dependency>
        <groupId>org.springframework.security</groupId>
        <artifactId>spring-security-config</artifactId>
        <version>${spring-security.version}</version>
      </dependency>

      <dependency>
        <groupId>org.springframework.boot</groupId>
        <artifactId>spring-boot</artifactId>
        <version>1.5.4.RELEASE</version>
=======
        <groupId>com.esotericsoftware.yamlbeans</groupId>
        <artifactId>yamlbeans</artifactId>
        <version>${yamlbeans.version}</version>
>>>>>>> 1a909ed6
      </dependency>

      <!--library for testing-->
      <dependency>
        <groupId>org.apache.curator</groupId>
        <artifactId>curator-test</artifactId>
        <version>${curator.version}</version>
        <scope>test</scope>
      </dependency>

      <dependency>
        <groupId>org.powermock</groupId>
        <artifactId>powermock-module-junit4</artifactId>
        <version>${powermock.version}</version>
        <scope>test</scope>
      </dependency>

      <dependency>
        <groupId>org.powermock</groupId>
        <artifactId>powermock-api-mockito2</artifactId>
        <version>${powermock.version}</version>
        <scope>test</scope>
      </dependency>

      <dependency>
        <groupId>junit</groupId>
        <artifactId>junit</artifactId>
        <version>${junit.version}</version>
        <scope>test</scope>
      </dependency>

      <dependency>
        <groupId>org.springframework</groupId>
        <artifactId>spring-test</artifactId>
        <version>${spring-test.version}</version>
        <scope>test</scope>
      </dependency>

      <dependency>
        <groupId>com.github.tomakehurst</groupId>
        <artifactId>wiremock</artifactId>
        <version>${wiremock.version}</version>
        <scope>test</scope>
      </dependency>

      <dependency>
        <groupId>org.apache.tomcat.embed</groupId>
        <artifactId>tomcat-embed-websocket</artifactId>
        <version>8.5.14</version>
        <scope>test</scope>
      </dependency>

    </dependencies>
  </dependencyManagement>
</project><|MERGE_RESOLUTION|>--- conflicted
+++ resolved
@@ -32,8 +32,10 @@
     <gson.version>2.8.0</gson.version>
 
     <spring-framework.version>4.3.9.RELEASE</spring-framework.version>
+    <spring-security.version>4.2.3.RELEASE</spring-security.version>
     <spring-test.version>4.3.9.RELEASE</spring-test.version>
     <spring-rabbit.version>1.7.3.RELEASE</spring-rabbit.version>
+
     <javax.servlet-api.version>3.1.0</javax.servlet-api.version>
     <httpclient.version>4.5.3</httpclient.version>
     <wiremock.version>2.6.0</wiremock.version>
@@ -52,11 +54,7 @@
     <hibernate-validator.version>5.4.1.Final</hibernate-validator.version>
     <javax.mail-api.version>1.5.5</javax.mail-api.version>
     <javax.mail.version>1.5.5</javax.mail.version>
-<<<<<<< HEAD
-    <spring-security.version>4.2.3.RELEASE</spring-security.version>
-=======
     <yamlbeans.version>1.12</yamlbeans.version>
->>>>>>> 1a909ed6
   </properties>
 
   <build>
@@ -269,27 +267,15 @@
       </dependency>
 
       <dependency>
-<<<<<<< HEAD
         <groupId>org.springframework.security</groupId>
         <artifactId>spring-security-web</artifactId>
         <version>${spring-security.version}</version>
       </dependency>
 
       <dependency>
-        <groupId>org.springframework.security</groupId>
-        <artifactId>spring-security-config</artifactId>
-        <version>${spring-security.version}</version>
-      </dependency>
-
-      <dependency>
-        <groupId>org.springframework.boot</groupId>
-        <artifactId>spring-boot</artifactId>
-        <version>1.5.4.RELEASE</version>
-=======
         <groupId>com.esotericsoftware.yamlbeans</groupId>
         <artifactId>yamlbeans</artifactId>
         <version>${yamlbeans.version}</version>
->>>>>>> 1a909ed6
       </dependency>
 
       <!--library for testing-->
