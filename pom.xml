<?xml version="1.0" encoding="UTF-8"?>
<project xmlns="http://maven.apache.org/POM/4.0.0"
  xmlns:xsi="http://www.w3.org/2001/XMLSchema-instance"
  xsi:schemaLocation="http://maven.apache.org/POM/4.0.0 http://maven.apache.org/xsd/maven-4.0.0.xsd">
  <modelVersion>4.0.0</modelVersion>

  <groupId>com.flow.platform</groupId>
  <artifactId>platform</artifactId>
  <packaging>pom</packaging>
  <version>1.0-SNAPSHOT</version>

  <modules>
    <module>platform-domain</module>
    <module>platform-agent</module>
    <module>platform-cmd-runner</module>
    <module>platform-control-center</module>
    <module>platform-cloud</module>
    <module>platform-api</module>
    <module>platform-util</module>
    <module>platform-util-resource</module>
    <module>platform-util-zk</module>
    <module>platform-util-git</module>
    <module>platform-core</module>
    <module>platform-yml-parser</module>
    <module>platform-util-http</module>
<<<<<<< HEAD
    <module>platform-file-sync</module>
=======
    <module>platform-queue</module>
>>>>>>> 4d626d76
  </modules>

  <properties>
    <java.version>1.8</java.version>
    <guava.version>21.0</guava.version>
    <jedis.version>2.9.0</jedis.version>
    <junit.version>4.12</junit.version>
    <gson.version>2.8.0</gson.version>

    <spring-framework.version>4.3.9.RELEASE</spring-framework.version>
    <spring-security.version>4.2.3.RELEASE</spring-security.version>
    <spring-test.version>4.3.9.RELEASE</spring-test.version>
    <spring-rabbit.version>1.7.3.RELEASE</spring-rabbit.version>

    <javax.servlet-api.version>3.1.0</javax.servlet-api.version>
    <httpclient.version>4.5.3</httpclient.version>
    <wiremock.version>2.6.0</wiremock.version>
    <commons-fileupload.version>1.3.1</commons-fileupload.version>
    <log4j.version>2.8.2</log4j.version>
    <hibernate.version>5.2.10.Final</hibernate.version>
    <hibernate-common-annotation.version>5.0.1.Final</hibernate-common-annotation.version>
    <mysql_connect.version>5.1.42</mysql_connect.version>
    <HikariCP.version>2.6.2</HikariCP.version>
    <powermock.version>1.7.0</powermock.version>
    <snakeyaml.version>1.18</snakeyaml.version>
    <curator.version>2.12.0</curator.version>
    <tyrus-server.version>1.13.1</tyrus-server.version>
    <org.eclipse.jgit.version>4.8.0.201706111038-r</org.eclipse.jgit.version>
    <jsch.version>0.1.54</jsch.version>
    <hibernate-validator.version>5.4.1.Final</hibernate-validator.version>
    <javax.mail-api.version>1.5.5</javax.mail-api.version>
    <javax.mail.version>1.5.5</javax.mail.version>
    <yamlbeans.version>1.12</yamlbeans.version>
    <velocity.version>1.5</velocity.version>
    <spring-context-support.version>4.3.8.RELEASE</spring-context-support.version>
    <quartz.version>2.2.1</quartz.version>
  </properties>

  <build>
    <plugins>
      <plugin>
        <groupId>org.apache.maven.plugins</groupId>
        <artifactId>maven-compiler-plugin</artifactId>
        <version>3.6.1</version>
        <configuration>
          <source>1.8</source>
          <target>1.8</target>
          <encoding>UTF-8</encoding>
        </configuration>
      </plugin>

      <plugin>
        <groupId>org.jacoco</groupId>
        <artifactId>jacoco-maven-plugin</artifactId>
        <executions>
          <execution>
            <goals>
              <goal>prepare-agent</goal>
            </goals>
          </execution>
          <execution>
            <id>report</id>
            <phase>test</phase>
            <goals>
              <goal>report</goal>
            </goals>
          </execution>
        </executions>
      </plugin>
    </plugins>
  </build>

  <repositories>
    <repository>
      <id>project.local</id>
      <name>project</name>
      <url>file://${project.basedir}/../lib</url>
    </repository>
  </repositories>

  <dependencyManagement>
    <dependencies>
      <dependency>
        <groupId>org.springframework</groupId>
        <artifactId>spring-context-support</artifactId>
        <version>${spring-context-support.version}</version>
      </dependency>

      <dependency>
        <groupId>javax.mail</groupId>
        <artifactId>javax.mail-api</artifactId>
        <version>${javax.mail-api.version}</version>
      </dependency>

      <dependency>
        <groupId>com.sun.mail</groupId>
        <artifactId>javax.mail</artifactId>
        <version>${javax.mail.version}</version>
      </dependency>

      <dependency>
        <groupId>org.springframework</groupId>
        <artifactId>spring-webmvc</artifactId>
        <version>${spring-framework.version}</version>
      </dependency>

      <dependency>
        <groupId>org.springframework</groupId>
        <artifactId>spring-context</artifactId>
        <version>${spring-framework.version}</version>
      </dependency>

      <dependency>
        <groupId>org.springframework</groupId>
        <artifactId>spring-messaging</artifactId>
        <version>${spring-framework.version}</version>
      </dependency>

      <dependency>
        <groupId>org.springframework</groupId>
        <artifactId>spring-websocket</artifactId>
        <version>${spring-framework.version}</version>
      </dependency>

      <dependency>
        <groupId>org.springframework</groupId>
        <artifactId>spring-orm</artifactId>
        <version>${spring-framework.version}</version>
      </dependency>

      <dependency>
        <groupId>org.springframework.amqp</groupId>
        <artifactId>spring-rabbit</artifactId>
        <version>${spring-rabbit.version}</version>
      </dependency>

      <dependency>
        <groupId>org.springframework.shell</groupId>
        <artifactId>spring-shell</artifactId>
        <version>${spring-shell.version}</version>
      </dependency>

      <dependency>
        <groupId>org.glassfish.tyrus</groupId>
        <artifactId>tyrus-server</artifactId>
        <version>${tyrus-server.version}</version>
      </dependency>

      <dependency>
        <groupId>org.glassfish.tyrus</groupId>
        <artifactId>tyrus-container-grizzly-server</artifactId>
        <version>${tyrus-server.version}</version>
      </dependency>

      <dependency>
        <groupId>javax.servlet</groupId>
        <artifactId>javax.servlet-api</artifactId>
        <version>${javax.servlet-api.version}</version>
      </dependency>

      <dependency>
        <groupId>org.apache.curator</groupId>
        <artifactId>curator-recipes</artifactId>
        <version>${curator.version}</version>
      </dependency>

      <dependency>
        <groupId>com.google.code.gson</groupId>
        <artifactId>gson</artifactId>
        <version>${gson.version}</version>
      </dependency>

      <dependency>
        <groupId>com.google.guava</groupId>
        <artifactId>guava</artifactId>
        <version>${guava.version}</version>
      </dependency>

      <dependency>
        <groupId>org.apache.httpcomponents</groupId>
        <artifactId>httpclient</artifactId>
        <version>${httpclient.version}</version>
      </dependency>

      <dependency>
        <groupId>org.apache.httpcomponents</groupId>
        <artifactId>httpmime</artifactId>
        <version>${httpclient.version}</version>
      </dependency>

      <dependency>
        <groupId>commons-fileupload</groupId>
        <artifactId>commons-fileupload</artifactId>
        <version>${commons-fileupload.version}</version>
      </dependency>

      <dependency>
        <groupId>redis.clients</groupId>
        <artifactId>jedis</artifactId>
        <version>${jedis.version}</version>
      </dependency>

      <dependency>
        <groupId>org.apache.logging.log4j</groupId>
        <artifactId>log4j-api</artifactId>
        <version>${log4j.version}</version>
      </dependency>

      <dependency>
        <groupId>org.apache.logging.log4j</groupId>
        <artifactId>log4j-core</artifactId>
        <version>${log4j.version}</version>
      </dependency>

      <dependency>
        <groupId>org.hibernate</groupId>
        <artifactId>hibernate-core</artifactId>
        <version>${hibernate.version}</version>
      </dependency>

      <dependency>
        <groupId>mysql</groupId>
        <artifactId>mysql-connector-java</artifactId>
        <version>${mysql_connect.version}</version>
      </dependency>

      <dependency>
        <groupId>org.hibernate.common</groupId>
        <artifactId>hibernate-commons-annotations</artifactId>
        <version>${hibernate-common-annotation.version}</version>
      </dependency>

      <dependency>
        <groupId>org.hibernate</groupId>
        <artifactId>hibernate-validator</artifactId>
        <version>${hibernate-validator.version}</version>
      </dependency>

      <dependency>
        <groupId>com.zaxxer</groupId>
        <artifactId>HikariCP</artifactId>
        <version>${HikariCP.version}</version>
      </dependency>

      <dependency>
        <groupId>org.yaml</groupId>
        <artifactId>snakeyaml</artifactId>
        <version>${snakeyaml.version}</version>
      </dependency>

      <dependency>
        <groupId>org.eclipse.jgit</groupId>
        <artifactId>org.eclipse.jgit</artifactId>
        <version>${org.eclipse.jgit.version}</version>
      </dependency>

      <dependency>
        <groupId>com.jcraft</groupId>
        <artifactId>jsch</artifactId>
        <version>${jsch.version}</version>
      </dependency>

      <dependency>
        <groupId>org.springframework.security</groupId>
        <artifactId>spring-security-web</artifactId>
        <version>${spring-security.version}</version>
      </dependency>

      <dependency>
        <groupId>com.esotericsoftware.yamlbeans</groupId>
        <artifactId>yamlbeans</artifactId>
        <version>${yamlbeans.version}</version>
      </dependency>

      <dependency>
        <groupId>org.apache.velocity</groupId>
        <artifactId>velocity</artifactId>
        <version>${velocity.version}</version>
      </dependency>

      <dependency>
        <groupId>org.quartz-scheduler</groupId>
        <artifactId>quartz</artifactId>
        <version>${quartz.version}</version>

      </dependency>
      <dependency>
        <groupId>org.quartz-scheduler</groupId>
        <artifactId>quartz-jobs</artifactId>
        <version>${quartz.version}</version>
      </dependency>

      <dependency>
        <groupId>org.gitlab</groupId>
        <artifactId>java-gitlab-api</artifactId>
        <version>4.0.0-SNAPSHOT</version>
      </dependency>

      <!--library for testing-->
      <dependency>
        <groupId>org.apache.curator</groupId>
        <artifactId>curator-test</artifactId>
        <version>${curator.version}</version>
        <scope>test</scope>
      </dependency>

      <dependency>
        <groupId>org.powermock</groupId>
        <artifactId>powermock-module-junit4</artifactId>
        <version>${powermock.version}</version>
        <scope>test</scope>
      </dependency>

      <dependency>
        <groupId>org.powermock</groupId>
        <artifactId>powermock-api-mockito2</artifactId>
        <version>${powermock.version}</version>
        <scope>test</scope>
      </dependency>

      <dependency>
        <groupId>junit</groupId>
        <artifactId>junit</artifactId>
        <version>${junit.version}</version>
        <scope>test</scope>
      </dependency>

      <dependency>
        <groupId>org.springframework</groupId>
        <artifactId>spring-test</artifactId>
        <version>${spring-test.version}</version>
        <scope>test</scope>
      </dependency>

      <dependency>
        <groupId>com.github.tomakehurst</groupId>
        <artifactId>wiremock</artifactId>
        <version>${wiremock.version}</version>
        <scope>test</scope>
      </dependency>

      <dependency>
        <groupId>org.apache.tomcat.embed</groupId>
        <artifactId>tomcat-embed-websocket</artifactId>
        <version>8.5.14</version>
        <scope>test</scope>
      </dependency>

    </dependencies>
  </dependencyManagement>
</project><|MERGE_RESOLUTION|>--- conflicted
+++ resolved
@@ -23,11 +23,8 @@
     <module>platform-core</module>
     <module>platform-yml-parser</module>
     <module>platform-util-http</module>
-<<<<<<< HEAD
     <module>platform-file-sync</module>
-=======
     <module>platform-queue</module>
->>>>>>> 4d626d76
   </modules>
 
   <properties>
