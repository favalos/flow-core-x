package com.flowci.core.job.service;

import com.flowci.core.agent.service.AgentService;
import com.flowci.core.common.domain.Variables;
import com.flowci.core.common.git.GitClient;
import com.flowci.core.common.manager.SpringEventManager;
import com.flowci.core.common.rabbit.RabbitOperations;
import com.flowci.core.job.dao.JobDao;
import com.flowci.core.job.domain.ExecutedCmd;
import com.flowci.core.job.domain.Job;
import com.flowci.core.job.event.JobReceivedEvent;
import com.flowci.core.job.event.JobStatusChangeEvent;
import com.flowci.core.job.manager.CmdManager;
import com.flowci.core.job.manager.YmlManager;
import com.flowci.core.job.util.StatusHelper;
import com.flowci.core.secret.domain.Secret;
import com.flowci.core.secret.service.SecretService;
import com.flowci.domain.*;
import com.flowci.exception.CIException;
import com.flowci.exception.NotAvailableException;
import com.flowci.exception.StatusException;
import com.flowci.sm.*;
import com.flowci.tree.*;
import com.flowci.util.ObjectsHelper;
import com.flowci.util.StringHelper;
import com.flowci.zookeeper.InterLock;
import com.flowci.zookeeper.ZookeeperClient;
import com.google.common.base.Strings;
import lombok.Getter;
import lombok.Setter;
import lombok.experimental.Accessors;
import lombok.extern.log4j.Log4j2;
import org.springframework.beans.factory.annotation.Autowired;
import org.springframework.context.event.ContextRefreshedEvent;
import org.springframework.context.event.EventListener;
import org.springframework.stereotype.Service;

import java.io.IOException;
import java.nio.file.Files;
import java.nio.file.Path;
import java.nio.file.Paths;
import java.util.Base64;
import java.util.List;
import java.util.Objects;
import java.util.Optional;
import java.util.function.Consumer;
import java.util.function.Function;

@Log4j2
@Service
public class JobActionServiceImpl implements JobActionService {

    private static final Status Pending = new Status(Job.Status.PENDING.name());
    private static final Status Created = new Status(Job.Status.CREATED.name());
    private static final Status Loading = new Status(Job.Status.LOADING.name());
    private static final Status Cancelled = new Status(Job.Status.CANCELLED.name());
    private static final Status Cancelling = new Status(Job.Status.CANCELLING.name());
    private static final Status Queued = new Status(Job.Status.QUEUED.name());
    private static final Status Running = new Status(Job.Status.RUNNING.name());
    private static final Status Timeout = new Status(Job.Status.TIMEOUT.name());
    private static final Status Failure = new Status(Job.Status.FAILURE.name());
    private static final Status Success = new Status(Job.Status.SUCCESS.name());

    // pending
    private static final Transition PendingToLoading = new Transition(Pending, Loading);
    private static final Transition PendingToCreated = new Transition(Pending, Created);

    // loading
    private static final Transition LoadingToFailure = new Transition(Loading, Failure);
    private static final Transition LoadingToCreated = new Transition(Loading, Created);

    // created
    private static final Transition CreatedToQueued = new Transition(Created, Queued);
    private static final Transition CreatedToTimeout = new Transition(Created, Timeout);
    private static final Transition CreatedToFailure = new Transition(Created, Failure);

    // queued
    private static final Transition QueuedToCancelled = new Transition(Queued, Cancelled);
    private static final Transition QueuedToRunning = new Transition(Queued, Running);
    private static final Transition QueuedToTimeout = new Transition(Queued, Timeout);
    private static final Transition QueuedToFailure = new Transition(Queued, Failure);

    // running
    private static final Transition RunningToRunning = new Transition(Running, Running);
    private static final Transition RunningToSuccess = new Transition(Running, Success);
    private static final Transition RunningToCancelling = new Transition(Running, Cancelling);
    private static final Transition RunningToCanceled = new Transition(Running, Cancelled);
    private static final Transition RunningToTimeout = new Transition(Running, Timeout);
    private static final Transition RunningToFailure = new Transition(Running, Failure);

    // cancelling
    private static final Transition CancellingToCancelled = new Transition(Cancelling, Cancelled);

    private static final StateMachine<JobSmContext> Sm = new StateMachine<>("JOB_STATUS");

    @Autowired
    private Path repoDir;

    @Autowired
    private Path tmpDir;

    @Autowired
    private ZookeeperClient zk;

    @Autowired
    private JobDao jobDao;

    @Autowired
    private CmdManager cmdManager;

    @Autowired
    private SpringEventManager eventManager;

    @Autowired
    private YmlManager ymlManager;

    @Autowired
    private RabbitOperations jobsQueueManager;

    @Autowired
    private LocalTaskService localTaskService;

    @Autowired
    private AgentService agentService;

    @Autowired
    private StepService stepService;

    @Autowired
    private SecretService secretService;

    @EventListener
    public void init(ContextRefreshedEvent ignore) {
        fromPending();
        fromLoading();
        fromCreated();
        fromQueued();
        fromRunning();
        fromCancelling();

        Sm.addHookActionOnTargetStatus(context -> {
            Job job = context.job;
            if (hasJobLock(job.getId())) {
                throw new StatusException("Unable to cancel right now, try later");
            }
        }, Cancelled);

        // run local notification task
        Sm.addHookActionOnTargetStatus(notificationConsumer(), Success, Failure, Timeout, Cancelled);
    }

    @Override
    public void toLoading(Job job) {
        on(job, Job.Status.LOADING, null);
    }

    @Override
    public void toCreated(Job job, String yml) {
        on(job, Job.Status.CREATED, context -> {
            context.yml = yml;
        });
    }

    @Override
    public void toStart(Job job) {
        on(job, Job.Status.QUEUED, null);
    }

    @Override
    public void toRun(Job job) {
        on(job, Job.Status.RUNNING, null);
    }

    @Override
    public void toContinue(Job job, ExecutedCmd step) {
        if (job.isCancelling()) {
            on(job, Job.Status.CANCELLED, (context) -> context.step = step);
            return;
        }

        on(job, Job.Status.RUNNING, (context) -> context.step = step);
    }

    @Override
    public void toCancelled(Job job, String reason) {
        on(job, Job.Status.CANCELLED, context -> {
            context.reasonForCancel = reason;
        });
    }

    @Override
    public void toTimeout(Job job) {
        on(job, Job.Status.TIMEOUT, null);
    }

    private void fromPending() {
        Sm.add(PendingToCreated, new Action<JobSmContext>() {
            @Override
            public void accept(JobSmContext context) {
                Job job = context.job;
                String yml = context.yml;

                setupYamlAndSteps(job, yml);
                setJobStatusAndSave(job, Job.Status.CREATED, StringHelper.EMPTY);
            }
        });

        Sm.add(PendingToLoading, new Action<JobSmContext>() {
            @Override
            public void accept(JobSmContext context) {
                Job job = context.job;
                setJobStatusAndSave(job, Job.Status.LOADING, null);

                context.yml = fetchYamlFromGit(job);
                Sm.execute(Loading, Created, context);
            }

            @Override
            public void onException(Throwable e, JobSmContext context) {
                context.setError(e);
                Sm.execute(Loading, Failure, context);
            }
        });
    }

    private void fromLoading() {
        Sm.add(LoadingToFailure, new Action<JobSmContext>() {
            @Override
            public void accept(JobSmContext context) {
                Job job = context.job;
                Throwable err = context.getError();
                setJobStatusAndSave(job, Job.Status.FAILURE, err.getMessage());
            }
        });

        Sm.add(LoadingToCreated, new Action<JobSmContext>() {
            @Override
            public void accept(JobSmContext context) {
                Job job = context.job;
                String yml = context.yml;

                setupYamlAndSteps(job, yml);
                setJobStatusAndSave(job, Job.Status.CREATED, StringHelper.EMPTY);
            }
        });
    }

    private void fromCreated() {
        Sm.add(CreatedToTimeout, new Action<JobSmContext>() {
            @Override
            public void accept(JobSmContext context) {
                Job job = context.job;
                setJobStatusAndSave(job, Job.Status.TIMEOUT, "expired before enqueue");
                log.debug("[Job: Timeout] {} has expired", job.getKey());
            }
        });

        Sm.add(CreatedToFailure, new Action<JobSmContext>() {
            @Override
            public void accept(JobSmContext context) {
                Job job = context.job;
                Throwable err = context.getError();
                setJobStatusAndSave(job, Job.Status.FAILURE, err.getMessage());
            }
        });

        Sm.add(CreatedToQueued, new Action<JobSmContext>() {

            @Override
            public void accept(JobSmContext context) {
                Job job = context.job;
                setJobStatusAndSave(job, Job.Status.QUEUED, null);

                String queue = job.getQueueName();
                byte[] payload = job.getId().getBytes();

                jobsQueueManager.send(queue, payload, job.getPriority(), job.getExpire());
                logInfo(job, "enqueue");
            }

            @Override
            public void onException(Throwable e, JobSmContext context) {
                context.setError(new CIException("Unable to enqueue"));
                Sm.execute(context.getCurrent(), Failure, context);
            }
        });
    }

    private void fromQueued() {
        Function<String, Boolean> canAcquireAgent = (jobId) -> {
            Job job = jobDao.findById(jobId).get();

            if (job.isExpired()) {
                JobSmContext context = new JobSmContext();
                context.setJob(job);
                Sm.execute(Queued, Timeout, context);
                return false;
            }

            if (job.isCancelling()) {
                return false;
            }

            return !job.isDone();
        };

        Sm.add(QueuedToTimeout, new Action<JobSmContext>() {
            @Override
            public void accept(JobSmContext context) {
                Job job = context.job;
                setJobStatusAndSave(job, Job.Status.TIMEOUT, null);
            }
        });

        Sm.add(QueuedToCancelled, new Action<JobSmContext>() {
            @Override
            public void accept(JobSmContext context) {
                Job job = context.job;
                setJobStatusAndSave(job, Job.Status.CANCELLED, "cancelled while queued up");
            }
        });

        Sm.add(QueuedToRunning, new Action<JobSmContext>() {
            @Override
            public void accept(JobSmContext context) {
                Job job = context.job;
                eventManager.publish(new JobReceivedEvent(this, job));

                Optional<Agent> available = agentService.acquire(job, canAcquireAgent);

                if (available.isPresent()) {
                    Agent agent = available.get();
                    context.agentId = agent.getId();
                    dispatch(job, agent);
                }
            }

            @Override
            public void onException(Throwable e, JobSmContext context) {
                context.setError(e);
                Sm.execute(Queued, Failure, context);
            }
        });

        Sm.add(QueuedToFailure, new Action<JobSmContext>() {
            @Override
            public void accept(JobSmContext context) {
                Job job = context.getJob();
                String agentId = context.getAgentId();
                Throwable e = context.getError();

                log.debug("Fail to dispatch job {} to agent {}", job.getId(), agentId, e);

                // set current step to exception
                String jobId = job.getId();
                String nodePath = job.getCurrentPath(); // set in the dispatch
                stepService.toStatus(jobId, nodePath, ExecutedCmd.Status.EXCEPTION, null);

                setJobStatusAndSave(job, Job.Status.FAILURE, e.getMessage());
                agentService.tryRelease(agentId);
            }
        });
    }

    private void fromRunning() {
        Sm.add(RunningToRunning, new Action<JobSmContext>() {
            @Override
            public boolean canRun(JobSmContext context) {
                Job job = context.job;
                Optional<InterLock> lock = lockJob(job.getId());

                if (!lock.isPresent()) {
                    log.debug("Fail to lock job {}", job.getId());
                    context.setError(new CIException("Unexpected status"));
                    Sm.execute(context.getCurrent(), Failure, context);
                    return false;
                }

                context.lock = lock.get();
                return true;
            }

            @Override
            public void accept(JobSmContext context) {
                Job job = context.job;
                log.debug("Job {} is locked", job.getId());

                // refresh job after lock
                context.job = jobDao.findById(job.getId()).get();

                if (toNextStep(context)) {
                    return;
                }

                toFinishStatus(context);
            }

            @Override
            public void onException(Throwable e, JobSmContext context) {
                Job job = context.job;
                context.setError(e);
                log.debug("Fail to dispatch job {} to agent {}", job.getId(), job.getAgentId(), e);
                Sm.execute(context.getCurrent(), Failure, context);
            }

            @Override
            public void onFinally(JobSmContext context) {
                Job job = context.job;
                InterLock lock = context.getLock();
                releaseLock(lock, job.getId());
            }
        });

        Sm.add(RunningToSuccess, new Action<JobSmContext>() {
            @Override
            public void accept(JobSmContext context) {
                Job job = context.job;
                agentService.tryRelease(job.getAgentId());
                logInfo(job, "finished with status {}", Success);

                setJobStatusAndSave(job, Job.Status.SUCCESS, null);
            }
        });

        Sm.add(RunningToTimeout, new Action<JobSmContext>() {
            @Override
            public void accept(JobSmContext context) {
                Job job = context.job;
                Agent agent = agentService.get(job.getAgentId());

                setRestStepsToSkipped(job);
                setJobStatusAndSave(job, Job.Status.TIMEOUT, null);

                if (agent.isOnline()) {
                    CmdIn killCmd = cmdManager.createKillCmd();
                    agentService.dispatch(killCmd, agent);
                    agentService.tryRelease(agent.getId());
                }
            }

            @Override
            public void onException(Throwable e, JobSmContext context) {
                Job job = context.getJob();
                setJobStatusAndSave(job, Job.Status.TIMEOUT, null);
            }
        });

        // failure from job end or exception
        Sm.add(RunningToFailure, new Action<JobSmContext>() {
            @Override
            public void accept(JobSmContext context) {
                Job job = context.job;
                ExecutedCmd step = context.step;
                Throwable err = context.getError();

                stepService.toStatus(job.getId(), step.getNodePath(), ExecutedCmd.Status.EXCEPTION, null);

                Agent agent = agentService.get(job.getAgentId());
                agentService.tryRelease(agent.getId());

                logInfo(job, "finished with status {}", Failure);
                setJobStatusAndSave(job, Job.Status.FAILURE, err.getMessage());
            }

            @Override
            public void onException(Throwable e, JobSmContext context) {
                Job job = context.getJob();
                setJobStatusAndSave(job, Job.Status.FAILURE, e.getMessage());
            }
        });

        Sm.add(RunningToCancelling, new Action<JobSmContext>() {
            @Override
            public void accept(JobSmContext context) {
                Job job = context.job;
                Agent agent = agentService.get(job.getAgentId());

                CmdIn killCmd = cmdManager.createKillCmd();
                setJobStatusAndSave(job, Job.Status.CANCELLING, null);

                agentService.dispatch(killCmd, agent);
            }

            @Override
            public void onException(Throwable e, JobSmContext context) {
                Sm.execute(context.getCurrent(), Cancelled, context);
            }
        });

        Sm.add(RunningToCanceled, new Action<JobSmContext>() {
            @Override
            public void accept(JobSmContext context) {
                Job job = context.job;
                String reason = context.reasonForCancel;
                Agent agent = agentService.get(job.getAgentId());

                if (agent.isOnline()) {
                    Sm.execute(context.getCurrent(), Cancelling, context);
                    return;
                }

                agentService.tryRelease(agent.getId());
                setRestStepsToSkipped(job);
                setJobStatusAndSave(job, Job.Status.CANCELLED, reason);
            }

            @Override
            public void onException(Throwable e, JobSmContext context) {
                Job job = context.job;
                setRestStepsToSkipped(job);
                setJobStatusAndSave(job, Job.Status.CANCELLED, e.getMessage());
            }
        });
    }

    private void fromCancelling() {
        Sm.add(CancellingToCancelled, new Action<JobSmContext>() {
            @Override
            public void accept(JobSmContext context) {
                Job job = context.job;
                Agent agent = agentService.get(job.getAgentId());
                agentService.tryRelease(agent.getId());

                setRestStepsToSkipped(job);
                setJobStatusAndSave(job, Job.Status.CANCELLED, null);
            }
        });
    }

    private void setupYamlAndSteps(Job job, String yml) {
        FlowNode root = YmlParser.load(job.getFlowName(), yml);

        job.setCurrentPath(root.getPathAsString());
        job.setAgentSelector(root.getSelector());
        job.getContext().merge(root.getEnvironments(), false);

        ymlManager.create(job, yml);
        stepService.init(job);
        localTaskService.init(job);
    }

    private void setRestStepsToSkipped(Job job) {
        List<ExecutedCmd> steps = stepService.list(job);
        for (ExecutedCmd step : steps) {
            if (step.isRunning() || step.isPending()) {
                stepService.toStatus(step, ExecutedCmd.Status.SKIPPED, null);
            }
        }
    }

    private void on(Job job, Job.Status target, Consumer<JobSmContext> configContext) {
        Status current = new Status(job.getStatus().name());
        Status to = new Status(target.name());

        JobSmContext context = new JobSmContext().setJob(job);

        if (configContext != null) {
            configContext.accept(context);
        }

        Sm.execute(current, to, context);
    }

    private String fetchYamlFromGit(Job job) {
        final String gitUrl = job.getGitUrl();

        if (!StringHelper.hasValue(gitUrl)) {
            throw new NotAvailableException("Git url is missing");
        }

        final Path dir = getFlowRepoDir(gitUrl, job.getYamlRepoBranch());

        try {
            GitClient client = new GitClient(gitUrl, tmpDir, getSimpleSecret(job.getCredentialName()));
            client.klone(dir, job.getYamlRepoBranch());
        } catch (Exception e) {
            throw new NotAvailableException("Unable to fetch yaml config for flow");
        }

        String[] files = dir.toFile().list((currentDir, fileName) ->
                (fileName.endsWith(".yaml") || fileName.endsWith(".yml")) && fileName.startsWith(".flowci"));

        if (files == null || files.length == 0) {
            throw new NotAvailableException("Unable to find yaml file in repo");
        }

        try {
            byte[] ymlInBytes = Files.readAllBytes(Paths.get(dir.toString(), files[0]));
            return new String(ymlInBytes);
        } catch (IOException e) {
            throw new NotAvailableException("Unable to read yaml file in repo").setExtra(job);
        }
    }

    /**
     * Get flow repo path: {repo dir}/{flow id}
     */
    private Path getFlowRepoDir(String repoUrl, String branch) {
        String b64 = Base64.getEncoder().encodeToString(repoUrl.getBytes());
        return Paths.get(repoDir.toString(), b64 + "_" + branch);
    }

    private SimpleSecret getSimpleSecret(String credentialName) {
        if (Strings.isNullOrEmpty(credentialName)) {
            return null;
        }

        final Secret secret = secretService.get(credentialName);
        return secret.toSimpleSecret();
    }

    /**
     * Dispatch job to agent when Queue to Running
     */
    private void dispatch(Job job, Agent agent) {
        NodeTree tree = ymlManager.getTree(job);
        StepNode next = tree.next(NodePath.create(job.getCurrentPath()));

        // do not accept job without regular steps
        if (Objects.isNull(next)) {
            log.debug("Next node cannot be found when process job {}", job);
            return;
        }

        String nextPath = next.getPathAsString();
        log.debug("Next step of job {} is {}", job.getId(), next.getName());

        // set path, agent id, agent name and status to job
        job.setCurrentPath(nextPath);
        job.setAgentId(agent.getId());
        job.setAgentSnapshot(agent);

        // set executed cmd step to running
        ExecutedCmd nextCmd = stepService.toStatus(job.getId(), nextPath, ExecutedCmd.Status.RUNNING, null);

        // dispatch job to agent queue
        CmdIn cmd = cmdManager.createShellCmd(job, next, nextCmd);
        setJobStatusAndSave(job, Job.Status.RUNNING, null);

        agentService.dispatch(cmd, agent);
        logInfo(job, "send to agent: step={}, agent={}", next.getName(), agent.getName());
    }

    /**
     * Dispatch next step to agent
     *
     * @return true if next step dispatched, false if no more steps or failure
     */
    private boolean toNextStep(JobSmContext context) {
        Job job = context.job;
        ExecutedCmd step = context.step;

        // save executed cmd
        stepService.resultUpdate(step);
        log.debug("Step {} been recorded", step);

        NodePath currentPath = NodePath.create(step.getNodePath());

        // verify job node path is match cmd node path
        if (!currentPath.equals(NodePath.create(job.getCurrentPath()))) {
            log.error("Invalid executed cmd callback: does not match job current node path");
            return false;
        }

        NodeTree tree = ymlManager.getTree(job);
        StepNode node = tree.get(currentPath);
        updateJobTime(job, step, tree, node);
        updateJobContextAndLatestStatus(job, node, step);

        // to next step
        Optional<StepNode> next = findNext(tree, node, step.isSuccess());
        if (next.isPresent()) {
            String nextPath = next.get().getPathAsString();
            job.setCurrentPath(nextPath);

            ExecutedCmd nextCmd = stepService.toStatus(job.getId(), nextPath, ExecutedCmd.Status.RUNNING, null);
            context.setStep(nextCmd);

            Agent agent = agentService.get(job.getAgentId());
            CmdIn cmd = cmdManager.createShellCmd(job, next.get(), nextCmd);
            setJobStatusAndSave(job, Job.Status.RUNNING, null);

            agentService.dispatch(cmd, agent);
            logInfo(job, "send to agent: step={}, agent={}", next.get().getName(), agent.getName());
            return true;
        }

        return false;
    }

    private void toFinishStatus(JobSmContext context) {
        Job job = context.job;

        Job.Status statusFromContext = job.getStatusFromContext();
        String error = job.getErrorFromContext();
        ObjectsHelper.ifNotNull(error, s -> context.setError(new CIException(s)));

        Sm.execute(context.getCurrent(), new Status(statusFromContext.name()), context);
    }

    private synchronized void setJobStatusAndSave(Job job, Job.Status newStatus, String message) {
        // check status order, just save job if new status is downgrade
        if (job.getStatus().getOrder() >= newStatus.getOrder()) {
            jobDao.save(job);
            return;
        }

        job.setStatus(newStatus);
        job.setMessage(message);
        job.setStatusToContext(newStatus);

        jobDao.save(job);
        eventManager.publish(new JobStatusChangeEvent(this, job));
        logInfo(job, "status = {}", job.getStatus());
    }

    private void updateJobTime(Job job, ExecutedCmd execCmd, NodeTree tree, StepNode node) {
        if (tree.isFirst(node.getPath())) {
            job.setStartAt(execCmd.getStartAt());
        }
        job.setFinishAt(execCmd.getFinishAt());
    }

    private void updateJobContextAndLatestStatus(Job job, StepNode node, ExecutedCmd cmd) {
        // merge output to job context
        Vars<String> context = job.getContext();
        context.merge(cmd.getOutput());

        context.put(Variables.Job.StartAt, job.startAtInStr());
        context.put(Variables.Job.FinishAt, job.finishAtInStr());
        context.put(Variables.Job.Steps, stepService.toVarString(job, node));

<<<<<<< HEAD
        // latest status saved in context apart from job status property
=======
>>>>>>> 90173f55
        job.setStatusToContext(StatusHelper.convert(cmd));
        job.setErrorToContext(cmd.getError());
    }

    private Optional<StepNode> findNext(NodeTree tree, Node current, boolean isSuccess) {
        StepNode next = tree.next(current.getPath());

        if (Objects.isNull(next) || !isSuccess) {
            return Optional.empty();
        }

        return Optional.of(next);
    }

    private void logInfo(Job job, String message, Object... params) {
        log.info("[Job] " + job.getKey() + " " + message, params);
    }

    private Optional<InterLock> lockJob(String jobId) {
        String path = zk.makePath("/job-locks", jobId);
        return zk.lock(path, 10);
    }

    private boolean hasJobLock(String jobId) {
        String path = zk.makePath("/job-locks", jobId);
        return zk.exist(path);
    }

    private void releaseLock(InterLock lock, String jobId) {
        try {
            zk.release(lock);
            log.debug("Job {} is released", jobId);
        } catch (Exception warn) {
            log.warn(warn);
        }
    }

    private Consumer<JobSmContext> notificationConsumer() {
        return context -> {
            Job job = context.job;
            localTaskService.executeAsync(job);
        };
    }

    @Getter
    @Setter
    @Accessors(chain = true)
    private static class JobSmContext extends Context {

        private Job job;

        public String yml;

        private ExecutedCmd step;

        private String agentId;

        private String reasonForCancel;

        private InterLock lock;
    }
}<|MERGE_RESOLUTION|>--- conflicted
+++ resolved
@@ -730,10 +730,6 @@
         context.put(Variables.Job.FinishAt, job.finishAtInStr());
         context.put(Variables.Job.Steps, stepService.toVarString(job, node));
 
-<<<<<<< HEAD
-        // latest status saved in context apart from job status property
-=======
->>>>>>> 90173f55
         job.setStatusToContext(StatusHelper.convert(cmd));
         job.setErrorToContext(cmd.getError());
     }
