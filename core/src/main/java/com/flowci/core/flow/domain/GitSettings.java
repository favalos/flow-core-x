--- conflicted
+++ resolved
@@ -27,8 +27,4 @@
     private String gitUrl;
 
     private String secret;
-<<<<<<< HEAD
-
-=======
->>>>>>> 38ab671c
 }