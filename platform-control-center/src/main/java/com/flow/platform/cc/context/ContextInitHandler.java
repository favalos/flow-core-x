/*
 * Copyright 2017 flow.ci
 *
 * Licensed under the Apache License, Version 2.0 (the "License");
 * you may not use this file except in compliance with the License.
 * You may obtain a copy of the License at
 *
 *    http://www.apache.org/licenses/LICENSE-2.0
 *
 * Unless required by applicable law or agreed to in writing, software
 * distributed under the License is distributed on an "AS IS" BASIS,
 * WITHOUT WARRANTIES OR CONDITIONS OF ANY KIND, either express or implied.
 * See the License for the specific language governing permissions and
 * limitations under the License.
 */

package com.flow.platform.cc.context;

<<<<<<< HEAD
import com.flow.platform.core.context.AbstractContextInitHandler;
import com.flow.platform.core.util.SpringContextUtil;
=======
import com.flow.platform.core.context.ContextEvent;
import com.flow.platform.core.context.SpringContext;
>>>>>>> 5533f2ac
import com.flow.platform.util.Logger;
import org.springframework.beans.factory.annotation.Autowired;
import org.springframework.stereotype.Component;

/**
 * Listen spring application context refreshed event to initialize default zone
 *
 * @author gy@fir.im
 */
@Component
public class ContextInitHandler extends AbstractContextInitHandler {

    private final static Logger LOGGER = new Logger(ContextInitHandler.class);

    @Autowired
    private SpringContext springContext;

    @Override
<<<<<<< HEAD
    public SpringContextUtil getSpringContextUtil() {
        return springContextUtil;
=======
    public void onApplicationEvent(ContextRefreshedEvent event) {
        // init queue consumer
        for (String eventClassName : springContext.getBeanNameByType(ContextEvent.class)) {
            ContextEvent eventClass = (ContextEvent) springContext.getBean(eventClassName);
            eventClass.start();
            LOGGER.trace("Start context : %s", eventClassName);
        }
>>>>>>> 5533f2ac
    }
}<|MERGE_RESOLUTION|>--- conflicted
+++ resolved
@@ -16,13 +16,8 @@
 
 package com.flow.platform.cc.context;
 
-<<<<<<< HEAD
 import com.flow.platform.core.context.AbstractContextInitHandler;
-import com.flow.platform.core.util.SpringContextUtil;
-=======
-import com.flow.platform.core.context.ContextEvent;
 import com.flow.platform.core.context.SpringContext;
->>>>>>> 5533f2ac
 import com.flow.platform.util.Logger;
 import org.springframework.beans.factory.annotation.Autowired;
 import org.springframework.stereotype.Component;
@@ -41,17 +36,7 @@
     private SpringContext springContext;
 
     @Override
-<<<<<<< HEAD
-    public SpringContextUtil getSpringContextUtil() {
-        return springContextUtil;
-=======
-    public void onApplicationEvent(ContextRefreshedEvent event) {
-        // init queue consumer
-        for (String eventClassName : springContext.getBeanNameByType(ContextEvent.class)) {
-            ContextEvent eventClass = (ContextEvent) springContext.getBean(eventClassName);
-            eventClass.start();
-            LOGGER.trace("Start context : %s", eventClassName);
-        }
->>>>>>> 5533f2ac
+    public SpringContext getSpringContext() {
+        return springContext;
     }
 }