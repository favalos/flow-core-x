/*
 * Copyright 2017 flow.ci
 *
 * Licensed under the Apache License, Version 2.0 (the "License");
 * you may not use this file except in compliance with the License.
 * You may obtain a copy of the License at
 *
 *    http://www.apache.org/licenses/LICENSE-2.0
 *
 * Unless required by applicable law or agreed to in writing, software
 * distributed under the License is distributed on an "AS IS" BASIS,
 * WITHOUT WARRANTIES OR CONDITIONS OF ANY KIND, either express or implied.
 * See the License for the specific language governing permissions and
 * limitations under the License.
 */

package com.flow.platform.cc.context;

<<<<<<< HEAD
import com.flow.platform.core.context.AbstractContextCloseHandler;
import com.flow.platform.core.util.SpringContextUtil;
=======
import com.flow.platform.core.context.ContextEvent;
import com.flow.platform.core.context.SpringContext;
>>>>>>> 5533f2ac
import com.flow.platform.util.Logger;
import org.springframework.beans.factory.annotation.Autowired;
import org.springframework.scheduling.concurrent.ThreadPoolTaskExecutor;
import org.springframework.stereotype.Component;

/**
 * Listen spring application context event and shutdown running async tasks
 *
 * @author gy@fir.im
 */
@Component
public class ContextCloseHandler extends AbstractContextCloseHandler {

    private final static Logger LOGGER = new Logger(ContextCloseHandler.class);

    @Autowired
    private ThreadPoolTaskExecutor taskExecutor;

    @Autowired
    private SpringContext springContext;

    @Override
<<<<<<< HEAD
    public ThreadPoolTaskExecutor getTaskExecutor() {
        return taskExecutor;
    }
=======
    public void onApplicationEvent(ContextClosedEvent event) {
        LOGGER.trace("Received app context closed event");

        for (String eventClassName : springContext.getBeanNameByType(ContextEvent.class)) {
            ContextEvent eventClass = (ContextEvent) springContext.getBean(eventClassName);
            eventClass.stop();
            LOGGER.trace("Stop context event : %s", eventClassName);
        }

        taskExecutor.setWaitForTasksToCompleteOnShutdown(true);
        taskExecutor.setAwaitTerminationSeconds(60);
>>>>>>> 5533f2ac

    @Override
    public com.flow.platform.core.util.SpringContextUtil getSpringContextUtil() {
        return springContextUtil;
    }
}<|MERGE_RESOLUTION|>--- conflicted
+++ resolved
@@ -16,13 +16,8 @@
 
 package com.flow.platform.cc.context;
 
-<<<<<<< HEAD
 import com.flow.platform.core.context.AbstractContextCloseHandler;
-import com.flow.platform.core.util.SpringContextUtil;
-=======
-import com.flow.platform.core.context.ContextEvent;
 import com.flow.platform.core.context.SpringContext;
->>>>>>> 5533f2ac
 import com.flow.platform.util.Logger;
 import org.springframework.beans.factory.annotation.Autowired;
 import org.springframework.scheduling.concurrent.ThreadPoolTaskExecutor;
@@ -45,26 +40,13 @@
     private SpringContext springContext;
 
     @Override
-<<<<<<< HEAD
+    public SpringContext getSpringContext() {
+        return springContext;
+    }
+
+    @Override
     public ThreadPoolTaskExecutor getTaskExecutor() {
         return taskExecutor;
     }
-=======
-    public void onApplicationEvent(ContextClosedEvent event) {
-        LOGGER.trace("Received app context closed event");
 
-        for (String eventClassName : springContext.getBeanNameByType(ContextEvent.class)) {
-            ContextEvent eventClass = (ContextEvent) springContext.getBean(eventClassName);
-            eventClass.stop();
-            LOGGER.trace("Stop context event : %s", eventClassName);
-        }
-
-        taskExecutor.setWaitForTasksToCompleteOnShutdown(true);
-        taskExecutor.setAwaitTerminationSeconds(60);
->>>>>>> 5533f2ac
-
-    @Override
-    public com.flow.platform.core.util.SpringContextUtil getSpringContextUtil() {
-        return springContextUtil;
-    }
 }