/*
 * Copyright 2017 flow.ci
 *
 * Licensed under the Apache License, Version 2.0 (the "License");
 * you may not use this file except in compliance with the License.
 * You may obtain a copy of the License at
 *
 *    http://www.apache.org/licenses/LICENSE-2.0
 *
 * Unless required by applicable law or agreed to in writing, software
 * distributed under the License is distributed on an "AS IS" BASIS,
 * WITHOUT WARRANTIES OR CONDITIONS OF ANY KIND, either express or implied.
 * See the License for the specific language governing permissions and
 * limitations under the License.
 */

package com.flow.platform.cmd;

import com.flow.platform.domain.CmdResult;
import com.flow.platform.util.DateUtil;
import com.google.common.base.Strings;
import com.google.common.collect.Lists;

import java.io.*;
import java.lang.reflect.Field;
import java.time.ZonedDateTime;
import java.util.*;
import java.util.concurrent.ConcurrentLinkedQueue;
import java.util.concurrent.CountDownLatch;
import java.util.concurrent.Executors;
import java.util.concurrent.LinkedBlockingQueue;
import java.util.concurrent.ThreadFactory;
import java.util.concurrent.ThreadPoolExecutor;
import java.util.concurrent.TimeUnit;

/**
 * @author gy@fir.im
 */
public final class CmdExecutor {

    /**
     * Class for null proc listener
     */
    private final class NullProcListener implements ProcListener {

        @Override
        public void onStarted(CmdResult result) {

        }

        @Override
        public void onLogged(CmdResult result) {

        }

        @Override
        public void onExecuted(CmdResult result) {

        }

        @Override
        public void onException(CmdResult result) {
        }
    }

    /**
     * Class for null log listener
     */
    private final class NullLogListener implements LogListener {

        @Override
        public void onLog(Log log) {

        }

        @Override
        public void onFinish() {

        }
    }

    private final static File DEFAULT_WORKING_DIR = new File(
        System.getProperty("user.home", System.getProperty("user.dir")));

    // process timeout in seconds, default is 2 hour
    private final static Integer DEFAULT_TIMEOUT = new Integer(3600 * 2);

    // 1 mb buffer for std reader
    private final static int DEFAULT_BUFFER_SIZE = 1024 * 1024 * 1;

    private final static int DEFAULT_LOGGING_WAITTING_SECONDS = 30;

    private final static int DEFAULT_SHUTDING_WATTING_SECONDS = 30;

    private final ConcurrentLinkedQueue<Log> loggingQueue = new ConcurrentLinkedQueue<>();

    private final String endTerm = String.format("=====EOF-%s=====", UUID.randomUUID());

    private final ThreadPoolExecutor executor = new ThreadPoolExecutor(4, 4, 0L, TimeUnit.SECONDS,
        new LinkedBlockingQueue<>(),
        new ThreadFactory() {
            @Override
            public Thread newThread(Runnable r) {
                Thread t = Executors.defaultThreadFactory().newThread(r);
                t.setDaemon(true);
                return t;
            }
        }
    );

    private final CountDownLatch stdThreadCountDown = new CountDownLatch(2);
    private final CountDownLatch logThreadCountDown = new CountDownLatch(1);

    private ProcessBuilder pBuilder;
    private ProcListener procListener = new NullProcListener();
    private LogListener logListener = new NullLogListener();
    private List<String> cmdList;
    private String outputEnvFilter;
    private CmdResult outputResult;
    private Integer timeout;

    /**
     * @param procListener nullable
     * @param logListener nullable
     * @param inputs nullable input env
     * @param workingDir nullable, for set cmd working directory, default is user.dir
     * @param outputEnvFilter nullable, for start_with env to cmd result output
     * @param cmd exec cmd
     */
    public CmdExecutor(final ProcListener procListener,
<<<<<<< HEAD
                       final LogListener logListener,
                       final Map<String, String> inputs,
                       final String workingDir,
                       final String outputEnvFilter,
                       final Integer timeout,
                       final List<String> cmds) {
=======
        final LogListener logListener,
        final Map<String, String> inputs,
        final String workingDir,
        final String outputEnvFilter,
        final Integer timeout,
        final String... cmd) throws FileNotFoundException {
>>>>>>> 69756a27

        if (procListener != null) {
            this.procListener = procListener;
        }

        if (logListener != null) {
            this.logListener = logListener;
        }

        this.outputEnvFilter = outputEnvFilter;

        this.cmdList = cmds;
        this.pBuilder = new ProcessBuilder("/bin/bash").directory(DEFAULT_WORKING_DIR);

        // check and init working dir
        if (workingDir != null) {
            File dir = new File(workingDir);
            if (!dir.exists()) {
                throw new IllegalArgumentException(String.format("Cmd defined working dir '%s' not found", workingDir));
            }
            this.pBuilder.directory(dir);
        }

        // init inputs env
        if (inputs != null && inputs.size() > 0) {
            this.pBuilder.environment().putAll(inputs);
        }

        // init timeout
        if (timeout == null) {
            this.timeout = DEFAULT_TIMEOUT;
        } else {
            this.timeout = timeout;
        }
    }

    public CmdExecutor(final String workingDir, final List<String> cmds) {
        this(null, null, null, workingDir, null, null, cmds);
    }

    public void setProcListener(ProcListener procListener) {
        this.procListener = procListener;
    }

    public void setLogListener(LogListener logListener) {
        this.logListener = logListener;
    }



    public CmdResult run() {
        outputResult = new CmdResult();

        long startTime = System.currentTimeMillis();
        outputResult.setStartTime(DateUtil.now());

        try {
            Process p = pBuilder.start();
            outputResult.setProcessId(getPid(p));
            outputResult.setProcess(p);

            procListener.onStarted(outputResult);

            // thread to send cmd list to bash
            executor.execute(createCmdListExec(p.getOutputStream(), cmdList));

            // thread to read stdout and stderr stream and put log to logging queue
            executor.execute(createStdStreamReader(Log.Type.STDOUT, p.getInputStream()));
            executor.execute(createStdStreamReader(Log.Type.STDERR, p.getErrorStream()));

            // thread to make consume logging queue
            executor.execute(createCmdLoggingReader());

            // wait for max process timeout
            if (p.waitFor(timeout.longValue(), TimeUnit.SECONDS)) {
                outputResult.setExitValue(p.exitValue());
            } else {
                outputResult.setExitValue(CmdResult.EXIT_VALUE_FOR_TIMEOUT);
            }

            outputResult.setExecutedTime(DateUtil.now());
            procListener.onExecuted(outputResult);
            System.out.println(String.format("====== 1. Process executed : %s ======", outputResult.getExitValue()));

            // wait for log thread with max 30 seconds to continue upload log
            logThreadCountDown.await(DEFAULT_LOGGING_WAITTING_SECONDS, TimeUnit.SECONDS);
            executor.shutdown();

            // try to shutdown all threads with max 30 seconds waitting time
            if (!executor.awaitTermination(DEFAULT_SHUTDING_WATTING_SECONDS, TimeUnit.SECONDS)) {
                executor.shutdownNow();
            }

            outputResult.setFinishTime(DateUtil.now());
            procListener.onLogged(outputResult);

            System.out.println(String.format("====== 2. Logging executed ======"));

        } catch (Throwable e) {
            outputResult.getExceptions().add(e);
            outputResult.setFinishTime(DateUtil.now());
            procListener.onException(outputResult);
            e.printStackTrace();
        } finally {
            System.out.println("====== 3. Process Done ======");
        }

        return outputResult;
    }

    /**
     * Get process id
     */
    private int getPid(Process process) {
        try {
            Class<?> cProcessImpl = process.getClass();
            Field fPid = cProcessImpl.getDeclaredField("pid");
            if (!fPid.isAccessible()) {
                fPid.setAccessible(true);
            }
            return fPid.getInt(process);
        } catch (Exception e) {
            return -1;
        }
    }

    /**
     * Make runnable to exec each cmd
     */
    private Runnable createCmdListExec(final OutputStream outputStream, final List<String> cmdList) {

        return new Runnable() {
            @Override
            public void run() {
                try (BufferedWriter writer = new BufferedWriter(new OutputStreamWriter(outputStream))) {
                    for (String cmd : cmdList) {
                        writer.write(cmd + "\n");
                        writer.flush();
                    }

                    // find env and set to result output if output filter is not null or empty
                    if (!Strings.isNullOrEmpty(outputEnvFilter)) {
                        writer.write(String.format("echo %s\n", endTerm));
                        writer.write("env\n");
                        writer.flush();
                    }

                } catch (IOException e) {
                    System.out.println("Exception on write cmd: " + e.getMessage());
                }
            }
        };
    }

    private Runnable createCmdLoggingReader() {
        return new Runnable() {
            @Override
            public void run() {
                try {
                    while (true) {
                        if (stdThreadCountDown.getCount() == 0 && loggingQueue.size() == 0) {
                            break;
                        }

                        Log log = loggingQueue.poll();
                        if (log == null) {
                            try {
                                Thread.sleep(100);
                            } catch (InterruptedException ignored) {
                            }
                        } else {
                            logListener.onLog(log);
                        }
                    }
                } finally {
                    logListener.onFinish();
                    logThreadCountDown.countDown();
                    System.out.println(" ===== Logging Reader Thread Finish =====");
                }
            }
        };
    }

    private Runnable createStdStreamReader(final Log.Type type, final InputStream is) {
        return new Runnable() {
            @Override
            public void run() {
                try (BufferedReader reader = new BufferedReader(new InputStreamReader(is), DEFAULT_BUFFER_SIZE)) {
                    String line;
                    while ((line = reader.readLine()) != null) {
                        if (Objects.equals(line, endTerm)) {
                            if (outputResult != null) {
                                readEnv(reader, outputResult.getOutput(), outputEnvFilter);
                            }
                            break;
                        }

                        loggingQueue.add(new Log(type, line));
                    }
                } catch (IOException ignore) {

                } finally {
                    stdThreadCountDown.countDown();
                    System.out.println(String.format(" ===== %s Stream Reader Thread Finish =====", type));
                }
            }
        };
    }

    /**
     * Start when find log match 'endTerm', and load all env,
     * put env item which match 'start with filter' to CmdResult.output map
     */
    private void readEnv(final BufferedReader reader,
        final Map<String, String> output,
        final String filter) throws IOException {
        String line;
        while ((line = reader.readLine()) != null) {
            if (line.startsWith(filter)) {
                int index = line.indexOf('=');
                String key = line.substring(0, index);
                String value = line.substring(index + 1);
                output.put(key, value);
            }
        }
    }
}<|MERGE_RESOLUTION|>--- conflicted
+++ resolved
@@ -128,21 +128,12 @@
      * @param cmd exec cmd
      */
     public CmdExecutor(final ProcListener procListener,
-<<<<<<< HEAD
                        final LogListener logListener,
                        final Map<String, String> inputs,
                        final String workingDir,
                        final String outputEnvFilter,
                        final Integer timeout,
                        final List<String> cmds) {
-=======
-        final LogListener logListener,
-        final Map<String, String> inputs,
-        final String workingDir,
-        final String outputEnvFilter,
-        final Integer timeout,
-        final String... cmd) throws FileNotFoundException {
->>>>>>> 69756a27
 
         if (procListener != null) {
             this.procListener = procListener;
